### this progressions module is incomplete, very WIP at the moment

from .intervals import Interval
from .chords import Chord, AbstractChord
from .qualities import Major, Minor, Perfect, Diminished, parse_chord_qualifiers, ChordQualifier
from .scales import Scale, Subscale, scale_name_intervals, NaturalMajor, NaturalMinor, MelodicMinor, HarmonicMinor, MelodicMajor, HarmonicMajor
from .keys import Key, Subkey, matching_keys, most_likely_key
from .util import reduce_aliases, auto_split, check_all, reverse_dict, log
from .parsing import roman_numerals, numerals_roman
from . import parsing

from collections import Counter

# import numpy as np


# IDEA / TO DO: model movements not just of chord roots, but of _every_ note in triad/tetrad chords,
# to capture perfect/imperfect cadence based on bass/soprano voicings of chords etc.





### TBI: progression completion feature that incorporates T-S-D-T progression logic:
# I is tonic
# V and viio are dominant
# ii and IV are subdominant
# vi is pre-subdominant
# syntactic progressions go from tonic to subdominant to dominant to tonic
# the first subdominant in a T-S-D-T progression can optionally be preceded by a pre-subdominant
# "It is allowable to move between functionally identical chords only
#   when the root of the first chord lies a third above the root of the
#   second." (i.e. IV-ii, viio-V)
# "Dominant chords can also progress to vi as part of a 'deceptive' progression."

# c.f. root-motion theory (Meeus):
# root motion by fifth is primary: descending-fifth motion represents the
# prototypical “dominant” progression, while ascending-fifth motion is prototypically
# “subdominant.” Meeus additionally allows two classes of “substitute” progression:
# rootprogression by third can “substitute” for a fifth-progression in the same direction; and
# root-progression by step can “substitute” for a fifth-progression in the opposite direction



# functions of (major?) scale chords, indexed by interval (not degree)
scale_functions = { 0: "T", # 1st, tonic
                    1: "ST", # m2, supertonic
                    2: "ST", # M2, supertonic
                    3: "M", # m3, mediant
                    4: "M", # M3, mediant
                    5: "S", # 4th, subdominant
                    6: "?",
                    7: "D", # 5th, dominant
                    8: "SM", # m6, submediant
                    9: "SM", # M6, submediant
                    10: "ST", # m7, subtonic
                    11: "L", # M7, leading tone
                    }

scale_function_names = {0: "tonic", # 1st
                        1: "supertonic", # 2nd (phrygian/locrian)
                        2: "supertonic", # 2nd
                        3: "mediant", # 3rd (minor)
                        4: "mediant", # 3rd (major)
                        5: "subdominant", # 4th
                        6: "tritone",
                        7: "dominant", # 5th
                        8: "submediant", # 6th (minor)
                        9: "submediant", # 6th (major)
                        10: "subtonic", # 7th (minor)
                        11: "leading tone", # 7th (major)
                        }

qualifier_marks = {'dim': '°',
                   'hdim': 'ø',
                   'aug': '+',
                   'maj7': 'Δ⁷',
                   '5': '⁵',
                   '7': '⁷',
                   '9': '⁹',
                   '11': '¹¹',
                   '13': '¹³',
                   'sus': 's'}

roman_degree_chords = {}
# render as an alias dict linking numerals to major/minor qualities:
for arabic,roman in numerals_roman.items():
    roman_degree_chords[roman] = (arabic, Major)
    roman_degree_chords[roman.lower()] = (arabic, Minor)
# and the reverse mapping, for SDC.__repr__:
degree_chords_roman = reverse_dict(roman_degree_chords)

progression_aliases = dict(roman_degree_chords)
# kludge: we have to specifically ignore 'dim' when reading roman numerals,
# because it contains a roman numeral ('i')
progression_aliases['dim'] = 'dim'

minor_qual = ChordQualifier('minor')

def parse_roman_numeral(numeral):
    """given a (string) roman numeral, in upper or lower case,
    with a potential chord qualifier at the end,
    parse into a (degree, AbstractChord) tuple, where degree is an int between 1-7"""
    out = reduce_aliases(numeral, progression_aliases)
    assert isinstance(out[0], tuple) # an integer, quality tuple
    deg, quality = out[0]

    qualifiers = []

    if quality.minor:
        qualifiers.append(minor_qual)

    if len(out) > 1: # got one or more additional qualifiers as well
        rest = ''.join(out[1:])
        rest_quals = parse_chord_qualifiers(rest)
        qualifiers.extend(rest_quals)

    chord = AbstractChord(qualifiers=qualifiers)

    return deg, chord


class DegreeMovement:
    """class representing (unsigned) movement between two notes,
    intended to model the movement of chord roots in a progression"""
    def __init__(self, start, end, scale=None):
        """accepts one of two input schemes:
            1. 'start' and 'end' should both be integers between 1 and 7,
                denoting the root degrees of the starting and ending scale chords.
            2. 'start' should be an integer, 'direction' should be either "D" or "S",
                and degree should be one of 2, 3, or 5.

            scale can optionally be provided, which matters only for the
            intervallic distance (not the scale-degree distance) involved
            in this movement. otherwise those attributes are left un-set."""

        if scale is not None:
            if isinstance(scale, str):
                # instantiate Scale object if it is not already instantiated
                scale = Scale(scale)
            assert isinstance(scale, Scale), f"DegreeMovement expected a Scale object, or string that casts to Scale, but got: {type(scale)}"
        self.scale = scale

        # if end is not None:
        assert (start in range(1,8)) and (end in range(1,8))
        self.start, self.end = start, end

        self._set_degree_distances()
        if scale is not None:
            self._set_interval_distances(scale)
        self._set_harmonic_functions()

    def _set_degree_distances(self):
        if self.start > self.end:
            # more down than up
            self.up = 7-(self.start - self.end)
            self.down = self.start - self.end
        elif self.start < self.end:
            # more up than down
            self.up = self.end - self.start
            self.down = 7-(self.end - self.start)
        else:
            self.up = self.down = 0

    def _set_interval_distances(self, scale_obj):
        self.start_iv, self.end_iv = (scale_obj.degree_intervals[d] for d in [self.start, self.end])
        if self.start > self.end:
            # more down than up
            self.iv_up = 12-(self.start_iv - self.end_iv)
            self.iv_down = self.start_iv - self.end_iv
        elif self.start < self.end:
            # more up than down
            self.iv_up = self.end_iv - self.start_iv
            self.iv_down = 12-(self.end_iv - self.start_iv)
        else:
            self.iv_up = self.iv_down = 0

    def _set_harmonic_functions(self):
        self.descending_fifth = self.down == 4
        self.descending_fourth = self.down == 3
        # self.function = ('primary ' if self.primary else 'substitute ') + ('dominant' if self.dominant else 'subdominant')

        # the 'size' of the movement: 2 to 1 has less magnitude than 5 to 1, but the same as 7 to 1
        self.magnitude = min([self.up, self.down])
        # signed/directional shortest distance up or down:
        self.distance = self.up if self.up == self.magnitude else -self.down

        # experimental chord function flags: (based on major scale harmony theory, but should apply to minor as well?)
        self.dominant = self.down in {4,2} or self.up in {3,1} # descending by fifth or third
        self.subdominant = self.down in {3,1} or self.up in {4,2}
        self.primary = 4 in {self.down, self.up}
        self.substitute = not self.primary

        if self.scale is not None:
            self.start_function = scale_functions[int(self.start_iv)]
            self.end_function = scale_functions[int(self.end_iv)]

        self.resolved = (self.end == 1) and (self.start != 1) # maybe?
        self.hanging = self.end_function in {"D", "L"}

        self.authentic_cadence = (self.start in {5,7} and self.end == 1)
        self.authentic_half_cadence = (self.start in {1, 2, 4, 6}) and (self.end == 5)
        self.plagal_cadence = (self.start == 4 and self.end == 1)
        self.plagal_half_cadence = (self.start in {1, 2, 5, 6}) and (self.end == 4) # does this follow the same rules as authentic half cadences?
        self.deceptive_cadence = (self.start == 5) and (self.end not in {5,1})

    @property
    def cadence(self):
        if self.authentic_cadence:
            return 'authentic cadence'
        elif self.authentic_half_cadence:
            return 'authentic half cadence'
        elif self.plagal_cadence:
            return 'plagal cadence'
        elif self.plagal_half_cadence:
            return 'plagal half cadence'
        elif self.deceptive_cadence:
            return 'deceptive cadence'
        else:
            return False
            
    @property
    def cadence_score(self):
        # extremely fuzzy score used for checking the grammaticity of progressions
        if self.authentic_cadence:
            return 1
        elif self.authentic_half_cadence:
            return 0.5
        elif self.plagal_cadence:
            return 0.75
        elif self.plagal_half_cadence:
            return 0.25
        elif self.deceptive_cadence:
            return 0.1
        else:
            return 0

    @property
    def cadence_short_name(self):
        if self.cadence:
            # capitalise first character of the words in the cadence name:
            words = self.cadence.split(' ')
            chars = [w[0].upper() for w in words]
            return ''.join(chars)
        else:
            return ''

    @property
    def function(self):
        """returns a string that describes the function of this DegreeMovement as a root movement,
        and names the cadence if this is a cadence that we know about."""
        func_str = []
        # dominant/subdominant direction:
        func_str.append(('primary ' if self.primary else 'substitute ') + ('dominant' if self.dominant else 'subdominant'))
        # cadence:
        if self.cadence:
            func_str.append(f'({self.cadence})')
        # tension/resolution:
        if self.hanging:
            func_str.append('(hanging)')
        return ' '.join(func_str)

    @property
    def function_char(self):
        if self.dominant:
            return 'D'
        elif self.subdominant:
            return 'S'
        else:
            return '='

    @property
    def _movement_marker(self):
        return '⇾ ' # '>'

    @property
    def _up_arrow(self):
        return '↿' #'↑' # '⇧'

    @property
    def _down_arrow(self):
        return '⇃' # '↓' # '⇩'

    @property
    def direction_str(self):
        if self.up == 0: # no direction
            return ' 0'
        if self.descending_fifth or self.descending_fourth:
            direction_char = self._down_arrow
        else:
            direction_char = self._down_arrow if self.down < self.up else self._up_arrow
        distance_char = 5 if self.magnitude == 3 else (self.magnitude+1)
        return f'{direction_char}{distance_char}'

    @property
    def degrees(self):
        return f'{self.start}{self._movement_marker}{self.end}'

    def __str__(self):
        return(f'[{self.function_char}]{self.degrees}:{self.direction_str}')

    def __repr__(self):
        return str(self)


class ChordList(list):
    """container for multiple Chord objects"""
    def __init__(self, *items):
        if len(items) == 1:
            arg = items[0]
            if isinstance(arg, str):
                # could be a dash-separated string of chord names or something, try auto-split:
                items = auto_split(arg, allow='°øΔ♯♭♮+𝄫𝄪#/' + ''.join(qualifier_marks.values()))
            else:
                assert isinstance(arg, (list, tuple)), f"Expected list or tuple of chord-like objects, but got single non-list/tuple arg: {type(arg)}"
                items = arg
        assert len(items) > 1, "ChordList must contain at least two Chords"

        valid_chords = []
        for c in items:
            # if is chord: add it to list
            if isinstance(c, Chord):
                valid_chords.append(c)
            elif isinstance(c, AbstractChord):
                valid_chords.append(c)
            # if is string: try parsing as chord name
            elif isinstance(c, str):
                if parsing.begins_with_valid_note_name(c):
                    # chord
                    valid_chords.append(Chord(c))
                else:
                    valid_chords.append(AbstractChord(c))

        # initialise as list:
        super().__init__(valid_chords)

    # outer brackets for this container class:
    @property
    def _brackets(self):
        return '𝄃 ', ' 𝄂'
        # return '╟', '╢'
        # return '𝄆', '𝄇'

    def __str__(self):
        # return f'𝄃{super().__repr__()}𝄂'
        lb, rb = self._brackets
        sep_char = ' - '
        # if any of the chords in this progression are AbstractChords, use a different sep char
        # (because AbstractChords have spaces in their names)
        for c in self:
            if type(c) == AbstractChord:
                sep_char = ' - '
                break
        return f'{lb}{sep_char.join([n.name for n in self])}{rb}'

    def __repr__(self):
        return str(self)

    def append(self, c):
        """appends an item to self, ensuring it is a Chord or AbstractChord"""
        if isinstance(c, Chord):
            super().append(c)
        elif isinstance(c, AbstractChord):
            super().append(c)
        # if is string: try parsing as chord name
        elif isinstance(c, str):
            if parsing.begins_with_valid_note_name(c):
                # chord
                super().append(Chord(c))
            else:
                super().append(AbstractChord(c))
        else:
            raise TypeError(f'Tried to append to ChordList, expected Chord or str but got: {type(other)}')

    def __add__(self, other):
        # if other is a str, try and parse it as a chord:
        if isinstance(other, str):
            if parsing.begins_with_valid_note_name(other):
                other = Chord(other)
            else:
                other = AbstractChord(other)

        # appending a new chord:
        if isinstance(other, Chord):
            new_chords = list(self) + [other]
            return ChordList(new_chords)

        # concatenation of chordlists:
        elif isinstance(other, (tuple, list, ChordList)):
            # if this is a list or tuple, needs to be a list or tuple of chords or strings that cast to chords:
            if type(other) in {tuple, list}:
                other = ChordList(other)
            new_chords = list(self) + list(other)
            return ChordList(new_chords)

        # transpose every chord in this list by an interval:
        elif isinstance(other, (int, Interval)):
            new_chords = [c + int(other) for c in self]
            return ChordList(new_chords)

        else:
            raise TypeError(f'ChordList.__add__ not defined for type: {type(other)}')

    def abstract(self):
        """returns a new ChordList that is purely the AbstractChords within this existing ChordList"""
        abs_chords = [c.abstract() if (type(c) == Chord)  else c  for c in self]
        assert check_all(abs_chords, 'eq', AbstractChord)
        return ChordList(abs_chords)

    # def matching_keys(self, *args, **kwargs):
    #     """just wraps around keys.matching_keys module function"""
    #     return matching_keys(self, *args, **kwargs)

    def root_degrees_in(self, key):
        if isinstance(key, str):
            key = Key(key)
        assert isinstance(key, Key), f"key input to ChordList.root_degrees_in must be a Key or string that casts to Key, but got: {type(key)})"
        root_intervals_from_tonic = [c.root - key.tonic for c in self]
        root_degrees = [key.interval_degrees[iv]  if iv in key  else iv.degree  for iv in root_intervals_from_tonic]
        return root_degrees

    def as_numerals_in(self, key, sep=' ', qualifiers=True):
        if isinstance(key, str):
            key = Key(key)
        root_degrees = self.root_degrees_in(key)
        degree_chords = zip(root_degrees, self)
        numerals = [] # build a list of numerals, allocating case as we go
        for d,c in degree_chords:
            # use the quality of the chord if it is not indeterminate, otherwise use the quality of the key:
            chord_qual = c.quality if not c.quality.perfect else key.quality
            if chord_qual.major_ish:
                numerals.append(numerals_roman[d])
            elif chord_qual.minor_ish:
                numerals.append(numerals_roman[d].lower())
            else:
                raise Exception(f'Could not figure out whether to make numeral upper or lowercase: {d}:{c} in {key} (should never happen)')

        # numerals = [numerals_roman[d]  if c.quality.major_ish else numerals_roman[d].lower()  for d,c in degree_chords]
        # add suffixes: (we ignore the 'm' suffix because it is denoted by lowercase instead)
        if qualifiers:
            suffix_list = [c.suffix if c.suffix != 'm' else '' for c in self]
            roman_chords_list = [f'{numerals[i]}{suffix_list[i]}' for i in range(len(self))]
            # turn suffix qualifiers into superscript marks etc. where possible:
            roman_chords_list = [''.join(reduce_aliases(r, qualifier_marks)) for r in roman_chords_list]
        else:
            roman_chords_list = [f'{numerals[i]}' for i in range(len(self))]
        if sep is not None:
            roman_chords_str = sep.join(roman_chords_list)
            return roman_chords_str
        else:
            # just return the raw list, instead of a sep-connected string
            return roman_chords_list

    @property
    def progression(self):
        return ChordProgression(self)

    def find_key(self, verbose=True):
        """wraps around matching_keys but additionally uses cadence information to distinguish between competing candidates"""
        matches = matching_keys(chords=self, return_matches=True, min_likelihood=0, max_results=12, require_tonic=True, require_roots=True,
                                upweight_first=False, upweight_last=False, upweight_chord_roots=False, upweight_key_tonics=False)

        if len(matches) == 0:
            # if no matches at all first, open up the min recall property:
            matches = matching_keys(chords=self, return_matches=True, min_recall=0, min_likelihood=0, max_results=12, 
                                    require_tonic=True, require_roots=True,
                                    upweight_first=False, upweight_last=False, upweight_chord_roots=False, upweight_key_tonics=False)
            if len(matches) == 0:
                # open up everything:
                matches = matching_keys(chords=self, return_matches=True, min_recall=0, min_precision=0, min_likelihood=0, max_results=12,
                                        require_tonic=True, require_roots=True,
                                        upweight_first=False, upweight_last=False, upweight_chord_roots=False, upweight_key_tonics=False)
                if len(matches) == 0:
                    raise Exception(f'No key matches at all found for chords: {self} \n(this should never happen!)')
        # try ideal matches (with perfect recall) first:
        ideal_matches = [(c,s) for c,s in matches.items() if s['recall'] == 1.0]

        if len(ideal_matches) == 0:
            # no good matches, so open up to all matches that share the max recall:
            max_rec = max([s['recall'] for c,s in matches.items()])
            max_rec_matches = [(c,s) for c,s in matches.items() if s['recall'] == max_rec]
            match_tuples = max_rec_matches
            log('No ideal matches with perfect recall')
            log(f'So opened up to all {len(match_tuples)} matches tied for the highest recall')
        else:
            log(f'Found {len(ideal_matches)} candidate/s with perfect recall')
            # at least one ideal match, so we'll focus on those
            match_tuples = ideal_matches

        if len(match_tuples) == 1:
            log(f'Only one candidate for key: {match_tuples}')
            # only one good match, so use it
            key = match_tuples[0][0]
            print(f'Found key: {key}')

        elif len(match_tuples) >= 2:
            # multiple good matches, see if one has better precision than the other
            max_prec = max([s['precision'] for c,s in match_tuples])
            precise_matches = [(c,s) for c,s in match_tuples if s['precision'] == max_prec]
            log(f'Multiple candidates for key: {[m[0].name for m in match_tuples]}')
            log(f' So focusing on the {len(precise_matches)} tied for highest precision')
            if len(precise_matches) == 1:
                # one of the perfect-recall matches is better than all the others, so use it (probably?)
                key = precise_matches[0][0]
                print(f'Found key: {key}')

            # elif len(best_matches) == 2:
            #     # is one major and the other minor?
            #     m1, m2 = best_matches[0][0], best_matches[1][0]
            #     if (m1.quality.major and m2.quality.minor) or (m1.quality.minor and m2.quality.major):
            #         # decide between major and minor candidate keys:
            #         candidate_progressions = [Progression(self.as_numerals_in(k)) for k in [m1, m2]]

            else:
                # multiple matches that are equally as good,
                # so look for a cadence-based match around V-I resolutions or something
                # log(f'Reducing the shortlist to those tied for highest likelihood')
                # max_likely = max([s['likelihood'] for c,s in match_tuples])
                # likely_matches = [(c,s) for c,s in match_tuples if s['likelihood'] == max_likely]
                candidate_keys = [m[0] for m in precise_matches]
                log(f'Testing {len(candidate_keys)} candidate keys for grammaticity of this progression in those keys')
                candidate_progressions = [Progression(self.as_numerals_in(k), scale=k.scale).in_key(k) for k in candidate_keys]
                log(f'Candidate keys: {", ".join([str(p.key) for p in candidate_progressions])}')
                grammatical_progressions = most_grammatical_progression(candidate_progressions, verbose=verbose)
                grammatical_keys = [p.key for p in grammatical_progressions]
                if len(grammatical_keys) == 1:
                    key = grammatical_keys[0]
                    log(f'Found one key more grammatical than the others: {str(key)}')
                else:
                    # multiple keys equally tied for how grammatical they are
                    # so tiebreak by likelihood:
                    log(f'Found multiple equally grammatical keys: {[str(k) for k in grammatical_keys]}')
                    log('So tie-breaking by key likelihood')
                    max_likely = max([k.likelihood for k in grammatical_keys])
                    likely_keys = [k for k in grammatical_keys if k.likelihood == max_likely]
                    
                    if len(likely_keys) == 1:
                        # one key is more common than the other
                        key = likely_keys[0]
                        log('One key is more likely than the others: {key}')
                    else:
                        # nothing else left, just tie-break by key consonance
                        keys_by_consonance = sorted(likely_keys, key=lambda x: x.consonance, reverse=True)
                        log(f'Found multiple equally likely keys: {[str(k) for k in keys_by_consonance]}')
                        log(f'So doing a final tie-break by consonance')
                        key = keys_by_consonance[0]
                    
                print(f'Found key: {key}')

        assert isinstance(key, Key)
        return key

    def play(self, delay=1, duration=2.5, octave=None, falloff=True, block=False, type='fast', **kwargs):
        """play this chordlist as audio"""
        chord_waves = [c._melody_wave(duration=duration, delay=0, octave=octave, type=type, **kwargs) for c in self]
        from .audio import arrange_melody, play_wave, play_melody
        play_melody(chord_waves, delay=delay, falloff=falloff, block=block)
        # prog_wave = arrange_melody(chord_waves, delay=delay, **kwargs)
        # play_wave(prog_wave, block=block)

# alias for easy access:
Chords = ChordList

class Progression:
    """A theoretical progression between AbstractChords in a particular scale,
    initialised as list: e.g. Progression(['I', 'IV', 'iii', 'V'])
    or as string separated by dashes, e.g.: Progression('I-IV-iii-V')"""
    def __init__(self, *numerals, scale=None, chords=None, order=3, ignore_conflicting_case=False):
        """accepts one of three input schemes:
        1. 'numerals' input is a list (or demarcated string) of upper/lower-case roman numerals denoting scale chords,
            with optional 'scale' parameter.
                a. if scale is None, we automatically determine the scale from the case/quality of the chord numerals.
                b. if scale is provided, and 'ignore_conflicting_case' is False, we parse chords according to their case/quality,
                    even if they conflict with the scale given.
                c. if scale is provided, and ignore_conflicting_case is True, we ignore the case/quality of the chord numerals
                    and instantiate chords solely according to their root degree and qualifiers, in the scale given.
                        in either case (?), if 'auto_qualify' is True, we also qualify chords automatically as required by the scale,
                        for example making the 7-chord diminished in major.
        2. 'numerals' input is a list of integers denoting root degrees of chords, and 'scale' is a Scale object (or string that casts to Scale),
            in which case we allocate major/minor quality to the chords based on the scale provided.
        3. 'numerals' input is a list of integers denoting root degrees of chords, and 'chords' is an iterable of AbstractChord objects
            (or strings that cast to AbstractChords), in which case we automatically determine the scale from the qualities of the chords.
            """

        # unpack tuple arg:
        if len(numerals) == 1:
            numerals = numerals[0]

        if isinstance(numerals, str):
            original_numerals = numerals
            split_numerals = auto_split(numerals, allow='°øΔ♯♭♮+𝄫𝄪#/' + ''.join(qualifier_marks.values()))
            assert len(split_numerals) > 1, f"Expected a string of roman numerals separated by dashes (or other obvious separator), but got: {numerals[0]}"
            numerals = split_numerals
        # is now an iterable of roman numeral strings OR of integers

        if check_all(numerals, 'isinstance', str):
            # roman numeral strings
            # which we parse into AbstractChords based on their case and suffixes
            base_degree_chords = [parse_roman_numeral(n) for n in numerals] # degree, AbstractChord tuples
            self.root_degrees = [d[0] for d in base_degree_chords]

            # log(f'Base (unscaled) degree chords:')
            # for r,c in base_degree_chords:
                # log(f'{r}: {c}')

            if scale is None:
                # build chords as specified from numerals and detect scale afterward
                self.chords = ChordList([d[1] for d in base_degree_chords])
                self.scale = self._detect_scale(base_degree_chords)

            else:
                # scale is provided, so we simply instantiate it
                # and, if needed, check degree chords against it
                if isinstance(scale, str):
                    scale = Scale(scale)
                assert type(scale) in [Scale, Subscale]
                self.scale = scale

                if ignore_conflicting_case:
                    # ignore case (but not qualifiers) of roman numeral chords provided
                    # and instantiate them from scale instead:
                    scale_chords = ChordList([self.scale.chord(d) for d in self.root_degrees])
                    self.chords = scale_chords
                    log(f'Ignoring conflicting case in chord numerals:')
                    for (d, bc), sc in zip(base_degree_chords, self.chords):
                        if bc == sc:
                            log(f'{d}: Provided {bc.short_name:{5}}, computed {sc.short_name:{5}}')
                        else:
                            log(f'{d}: Provided {bc.short_name:{5}}, computed {sc.short_name:{5}} [CONFLICT, using computed scale chord]')

                else:
                    # do not ignore case; instantiate chords in provided case
                    self.chords = ChordList([c for d,c in base_degree_chords])
                    # log(f'Ignoring conflicting case in chord numerals:')
                    # for (d, bc), sc in zip(base_degree_chords, scale_chords):
                        # if bc == sc:
                            # log(f'{d}: Provided {bc.short_name:{5}}, computed {sc.short_name:{5}}')
                        # else:
                            # log(f'{d}: Provided {bc.short_name:{5}}, computed {sc.short_name:{5}} [CONFLICT, using provided chord]')
                # print()

        elif check_all(numerals, 'isinstance', int):
            assert scale is not None, f'Progression chords given as integers but scale arg not provided'
            if isinstance(scale, str):
                scale = Scale(scale)
            assert type(scale) in [Scale, Subscale]
            self.scale = scale
            self.root_degrees = numerals
            if chords is None:
                # construct scale chords: (and here we check the order arg to make 7ths etc. if needed)
                self.chords = ChordList([self.scale.chord(d, order=order) for d in self.root_degrees])
            else:
                # use the abstractchords we have been given (and cast them to abstract)
                self.chords = ChordList(chords).abstract()

        else:
            raise ValueError(f'Progression init ended up with an iterable of mixed types, expected all ints or all strings but got: {numerals}')

        self.abstract_chords = chords # true for Progression class, not for ChordProgression

        # scaledegree, chord pairs:
        self.degree_chords = [(self.root_degrees[i], self.chords[i]) for i in range(len(self))]

        self.numerals = self._as_numerals(sep=None)

        # note movements between each chord root:
        self.chord_root_intervals_from_tonic = [self.scale.degree_intervals[d] for d in self.root_degrees]
        self.root_movements = [DegreeMovement(self.root_degrees[i], self.root_degrees[i+1], scale=self.scale) for i in range(len(self)-1)]




    # TO DO: replace with a (simpler?) case statement?
    def _detect_scale(self, degree_chords):
        """from a provided list of chord tuples of form: (root_degree, AbstractChord)
        determine whether they most likely correspond to a major or minor scale by summing evidence
        and returns the resulting scale as an object"""
        major_evidence, minor_evidence = 0, 0
        for root, chord in degree_chords:
            if root == 1 and chord.quality.major_ish:
                major_evidence += 3
            elif root == 1 and chord.quality.minor_ish:
                minor_evidence += 3
            elif chord.quality.major:
                if root in {4,5}:
                    major_evidence += 1
                elif root in {2,3,6}:
                    minor_evidence += 1
            elif chord.quality.minor:
                if root in {4,5}:
                    minor_evidence += 1
                elif root in {3,6,7}:
                    major_evidence += 1
            elif chord.quality.diminished:
                if root == 2:
                    minor_evidence += 2
                elif root == 7:
                    major_evidence += 2
        log(f'For scale chords: {[(r,c.quality) for r,c in degree_chords]}')
        log(f'  Evidence for major scale: {major_evidence}')
        log(f'  Evidence for minor scale: {minor_evidence}')
        if major_evidence >= minor_evidence:
            log(f'    (inferred: natural major scale)\n')
            return NaturalMajor
        else:
            log(f'    (inferred: natural minor scale)\n')
            return NaturalMinor

    @property
    def analysis(self):
        """shows the harmonic functions of the chords in this progression"""
        out = []
        # sloppy for now: should be rolled into a dataframe from the Display module
        num1s, num2s, c1s, c2s, mvs, cads = [], [], [], [], [], []
        for i in range(len(self)-1):
            num1s.append(self.numerals[i])
            num2s.append(self.numerals[i+1])
            c1s.append(self.chords[i].short_name)
            c2s.append(self.chords[i+1].short_name)
            mvs.append(str(self.root_movements[i].direction_str))
            cad = self.root_movements[i].cadence
            cads.append(cad if cad != False else '')
        # determine max string len of each element:
        c1_len = max([len(c) for c in c1s])
        c2_len = max([len(c) for c in c2s])
        mv_len = max([len(mv) for mv in mvs])
        n1_len = max([len(n) for n in num1s])
        n2_len = max([len(n) for n in num2s])

        out = [str(self)]
        for i in range(len(self)-1):
            f = self.root_movements[i].function_char
            arrow = self.root_movements[i]._movement_marker
            d1, c1, d2, c2, mv, cad = self.root_degrees[i], c1s[i], self.root_degrees[i+1], c2s[i], mvs[i], cads[i]
            n1 = num1s[i].lower() if self.chords[i].quality.minor_ish else num1s[i]
            n2 = num2s[i].lower() if self.chords[i+1].quality.minor_ish else num2s[i]
            line = f'[{f}] {n1:{n1_len}}{arrow}{n2:{n2_len}}    {d1}:{c1:{c1_len}}{arrow}{d2}:{c2:{c2_len}}    {mv:{mv_len}}    {cad}'
            out.append(line)
        print ('\n'.join(out))

    def _as_numerals(self, sep=' ', check_scale=False):
        numerals = []
        for d,c in self.degree_chords:
            # use the quality of the chord if it is not indeterminate, otherwise use the quality of the key:
            chord_qual = c.quality if not c.quality.perfect else self.scale.quality
            if chord_qual.major_ish:
                numerals.append(numerals_roman[d])
            elif chord_qual.minor_ish:
                numerals.append(numerals_roman[d].lower())
            else:
                raise Exception(f'Could not figure out whether to make numeral upper or lowercase: {d}:{c} in {key} (should never happen)')

        # add suffixes: (we ignore the 'm' suffix because it is denoted by lowercase instead)
        suffix_list = [c.suffix if c.suffix != 'm' else '' for c in self.chords]
        roman_chords_list = [f'{numerals[i]}{suffix_list[i]}' for i in range(len(self))]

        if check_scale:
            # annotate chords that are chromatic to the scale with square brackets
            # or, if they are at least in the corresponding harmonic/melodic scale, mark that too:
            if self.scale.suffix in {'m', ''}:
                if self.scale.suffix == 'm':
                    # natural minor scale
                    harmonic_scale = HarmonicMinor
                    melodic_scale = MelodicMinor
                if self.scale.suffix == '':
                    # natural major scale
                    harmonic_scale = HarmonicMajor
                    melodic_scale = MelodicMajor

                belongs_natural = [self.scale.contains_degree_chord(d,c) for d,c in self.degree_chords]

                ## is this needed?
                # but don't allow chords that are built on harmonic/melodic roots:
                root_intervals = [self.scale.degree_intervals[d] for d,c in self.degree_chords]
                belongs_harmonic = [HarmonicMinor.contains_degree_chord(*self.degree_chords[i], degree_interval=root_intervals[i]) for i in range(len(self))]
                belongs_melodic = [MelodicMinor.contains_degree_chord(*self.degree_chords[i], degree_interval=root_intervals[i]) for i in range(len(self))]
                ### (will probably handle chord roots belonging to parallel/neighbouring keys separately)

                # belongs_harmonic = [HarmonicMinor.contains_degree_chord(d,c, for d,c in self.degree_chords]
                # belongs_melodic = [MelodicMinor.contains_degree_chord(d,c for d,c in self.degree_chords]
                new_roman_chords = []
                for i in range(len(roman_chords_list)):
                    orig = roman_chords_list[i]
                    if belongs_natural[i]:
                        new_roman_chords.append(orig)
                    elif belongs_harmonic[i]:
                        # mark first character with combining 'h':
                        new_roman_chords.append(f'\u036A{orig[0]}{orig[1:]}')
                    elif belongs_melodic[i]:
                        # mark first character with combining 'm':
                        new_roman_chords.append(f'\u036A{orig[0]}{orig[1:]}')
                    else:
                        # mark out-of-scale chord with brackets:
                        new_roman_chords.append(f'[{orig}]')
                roman_chords_list = new_roman_chords
            else:
                # non-natural scale: just check raw scale compatibility
                belongs = [self.scale.contains_degree_chord(d,c) for d,c in self.degree_chords]
                roman_chords_list = [f'{roman_chords_list[i]}' if belongs[i]  else f'[{roman_chords_list[i]}]'  for i in range(len(self))]

        # turn suffix qualifiers into superscript marks etc. where possible:
        roman_chords_list = [''.join(reduce_aliases(r, qualifier_marks)) for r in roman_chords_list]
        if sep is not None:
            roman_chords_str = sep.join(roman_chords_list)
            return roman_chords_str
        else:
            # just return the raw list, instead of a sep-connected string
            return roman_chords_list

    def in_key(self, key, **kwargs):
        """returns a ChordProgression with these chords over a specified Key object"""
        # cast to Key object:
        if isinstance(key, str):
            key = Key(key)
        assert isinstance(key, Key)
        key_chords = []
        for d,c in self.degree_chords:
            root = key.degree_notes[d]
            key_chords.append(c.on_root(root))
        return ChordProgression(key_chords, key=key, **kwargs)

    def on_tonic(self, tonic, **kwargs):
        """uses the existing set or detected .scale attribute and returns a ChordProgression
        in the Key of that scale which starts on the desired tonic"""
        key = self.scale.on_tonic(tonic)
        return self.in_key(key, **kwargs)
        
    @property
    def diagram(self):
        from .guitar import standard # lazy import
        standard.show(self)

    # outer brackets for this container class:
    @property
    def _brackets(self):
        # return '╟', '╢'
        return '𝄆', '𝄇'

    def __len__(self):
        return len(self.root_degrees)

    def __str__(self):
        scale_name = self.scale.name
        if 'natural' in scale_name:
            scale_name = scale_name.replace('natural ', '')
        lb, rb = self._brackets
        return f'Progression:  {lb} {self._as_numerals(check_scale=True)} {rb}  (in {scale_name})'

    def __repr__(self):
        return str(self)

    def __eq__(self, other):
        """progressions are equal to each other if they have the same chords built on the same degrees"""
        return self.degree_chords == other.degree_chords
        
    def __add__(self, other):
        """Addition defined over Progressions:
            1. Progression + integer tranposes this progression's roots upward by that many degrees
            2. Progression + roman numeral returns a new Progression with that numeral appended to it"""
        if isinstance(other, int):
            new_root_degrees = [r + other for r in self.root_degrees]
            # mod to range 1-7:
            new_root_degrees = [((r-1) % 7) + 1 for r in new_root_degrees]
            return Progression(numerals=new_root_degrees, chords=self.chords, scale=self.scale)            
        elif isinstance(other, str):
            new_numerals = self.numerals + [other]
            return Progression(new_numerals, scale=self.scale)
        elif isinstance(other, (list, tuple)):
            # assume this is a list or tuple of roman numerals:
            new_numerals = self.numerals + list(other)
            return Progression(new_numerals, scale=self.scale)
        elif isinstance(other, Progression):
            new_numerals = self.numerals + other.numerals
            return Progression(new_numerals, scale=self.scale)

    def pad_with_tonic(self):
        """returns a new Progression that is this one but with an added tonic of the appropriate quality,
        if this one does not already end on a tonic"""
        if self.root_degrees[-1] != 1:
            tonic_char = 'I' if self.scale.quality.major else 'i'
            return self + tonic_char
        else:
            return self

def most_grammatical_progression(progressions, add_resolution=True, verbose=False):
    """given an iterable of Progression objects, compare their cadences and return the one that seems most likely/grammatical"""
    p1_len = len(progressions[0])
    # sanity check that all progressions are the same length:
    lengths = [len(p) for p in progressions]
    for l in lengths:
        assert l == p1_len

    # count the number of cadences in each progression:
    cadence_counts = [0] * len(progressions)
    cadence_scores = [0] * len(progressions)
    for i,p in enumerate(progressions):
        if add_resolution:
            # add a tonic on the end to see how it resolves
            p = p.pad_with_tonic()
        for movement in p.root_movements:
            if movement.cadence:
                cadence_counts[i] += 1
                cadence_scores[i] += movement.cadence_score
    # take argmax of cadence count/score:
    max_cadences = max(cadence_scores)
    top_matches = []
    for i,c in enumerate(cadence_scores):
        if c == max_cadences:
            top_matches.append(i)

<<<<<<< HEAD
    if verbose:
        for p,c in zip(progressions, cadence_counts):
            p.analysis
            log(f'({c} cadences)')
    if len(top_matches) == 1:
        # one progression has the most cadences
        match_idx = top_matches[0]
        return progressions[match_idx]
    else:
        # multiple matching progressions
        raise Exception(f'Multiple progressions are equally grammatical: {progressions}')
=======
    
    for p,c in zip(progressions, cadence_scores):
        if verbose:
            p.pad_with_tonic().analysis
        log(f'cadence score:{c})\n')

    matching_progressions = [progressions[i] for i in top_matches]

    return matching_progressions

    # if len(top_matches) == 1:
        # # one progression has the most cadences
        
        # return matching_progressions
        # # match_idx = top_matches[0]
        # # return progressions[match_idx]
    # else:
        # # multiple matching progressions
        # return top_matches
        
>>>>>>> c9a8de69



class ChordMovement:
    """Movement of root and every other chord degree from one to another"""
    def __init__(self, start_chord, end_chord, key):
        self.start_chord = start_chord
        self.end_chord = end_chord
        self.key = key
        self.scale = key.scale

        # experimental, WIP
        import numpy as np
        distance_matrix = np.zeros((len(start_chord), len(end_chord)))
        for r, n1 in enumerate(start_chord.notes):
            for c, n2 in enumerate(end_chord.notes):
                deg1, deg2 = key.note_degrees[n1], key.note_degrees[n2]
                movement = DegreeMovement(deg1, deg2, scale=key.scale)
                distance_matrix[r,c] = movement.distance

        print(distance_matrix)


class ChordProgression(Progression, ChordList):
    """ChordList subclass defined additionally over a specific key"""
    def __init__(self, *chords, key=None):

        if len(chords) == 1:
            chords = chords[0]

        if isinstance(chords, str):
            # if chords is a plain string instead of iterable,
            # try auto splitting:
            chords = auto_split(chords, allow='°øΔ♯♭♮+𝄫𝄪#/' + ''.join(qualifier_marks.values()))

        # iterate through list and cast to chord objectss:
        valid_chords = []
        self.note_count = Counter()

        for item in chords:
            if isinstance(item, Chord): # already a Chord object
                c = item
            elif isinstance(item, str): # string that we try to cast to Chord
                c = Chord(item)
            elif isinstance(item, (list, tuple)): # pair of parameters that we try to cast to Chord
                c = Chord(*item)
            elif isinstance(item, dict):
                # unpack keyword args to cast to chord
                c = Chord(**dict)
            else:
                raise ValueError(f'Expected iterable to contain Chords, or items that can be cast as Chords, but got: {type(item)}')

            valid_chords.append(c)
            self.note_count.update(c.notes)

        self.chords = ChordList(chords)
        self.abstract_chords = [c.abstract() for c in self.chords]

        if key is None:
            # detect most likely key:
            self.key = self.chords.find_key()

        else:
            self.key = key if isinstance(key, Key) else Key(key)
        # and rip out its scale:
        self.scale = Scale(self.key.scale)

        self.roots = [c.root for c in self.chords]
        self.root_degrees = [self.key.note_degrees[n] for n in self.roots]
        self.degree_chords = [(self.root_degrees[i], self.chords[i]) for i in range(len(self))]

        self.numerals = self._as_numerals(sep=None)

        # note movements between each chord root:
        self.chord_root_intervals_from_tonic = [self.scale.degree_intervals[d] for d in self.root_degrees]
        self.root_movements = [DegreeMovement(self.root_degrees[i], self.root_degrees[i+1], scale=self.scale) for i in range(len(self)-1)]




    def __contains__(self, item):
        if isinstance(item, Chord):
            # efficient lookup by checking hash table keys:
            return item in self.chord_count.keys()
        elif isinstance(item, Note):
            return item in self.note_set

    def __eq__(self, other):
        if isinstance(other, Progression):
            return self.chords == other.chords
        else:
            raise TypeError(f'__eq__ only defined between Progressions, not between Progression and: {type(other)}')

    def __str__(self):
        # numerals = self.as_numerals()
        # chord_names = ' '.join([c.short_name for c in self.chords])
        lb, rb = self._brackets
        return f'{self.chords}  or  {lb} {self._as_numerals(check_scale=True)} {rb}  (in {self.key.name})'

    def abstract(self):
        """returns the abstract Progression object corresponding to this ChordProgression"""
        return Progression(self.numerals, scale=self.key.scale)

    @property
    def progression(self):
        return self.abstract()

    def __add__(self, other):
        """Addition defined over ChordProgressions:
            1. Progression + integer tranposes this progression's roots upward by that many degrees
            2. ChordProgression + roman numeral returns a new ChordProgression with that numeral appended to it
            3. ChordProgression + Chord returns a new ChordProgression with that chord appended to it"""
        if isinstance(other, int):
            new_root_degrees = [r + other for r in self.root_degrees]
            # mod to range 1-7:
            new_root_degrees = [((r-1) % 7) + 1 for r in new_root_degrees]
            return Progression(numerals=new_root_degrees, chords=self.chords, scale=self.scale)            
        elif isinstance(other, str):
            # check if a roman numeral:
            if other.upper() in roman_numerals:
                new_numerals = self.numerals + [other]
                return Progression(new_numerals, scale=self.scale).in_key(self.key)
            else:
                # assume this is a string that casts to Chord
                other = Chord(other)
        
        if isinstance(other, Chord):
            new_chords = self.chords + other
            return ChordProgression(new_chords, key=self.key)
        else:
            raise TypeError('ChordProgression.__add__ not implemented for type: {type(other)}')
            
        if isinstance(other, (list, tuple)):
            # if the first item is a numeral, assume the rest are numerals:
            if other[0].upper() in roman_numerals:
                new_numerals = self.numerals + list(other)
                return Progression(new_numerals, scale=self.scale).in_key(self.key)
            else:
                # assume these are Chords, or strings that cast to Chords
                new_chords = ChordList(self.chords + other)
                return ChordProgression(new_chords, key=self.key)
                
        elif isinstance(other, Progression):
            new_numerals = self.numerals + other.numerals
            return Progression(new_numerals, scale=self.key.scale).in_key(self.key)

    def pad_with_tonic(self):
        """returns a new ChordProgression that is this one but with an added tonic of the appropriate quality,
        if this one does not already end on a tonic"""
        if self.root_degrees[-1] != 1:
            tonic_chord = self.key.chord(1)
            return self + tonic_chord
        else:
            return self

    def play(self, *args, **kwargs):
        # just a wrapper around this progression's ChordList's method:
        self.chords.play(*args, **kwargs)

    # def __str__(self):
    #     # chord_set_str = '-'.join(['♬ ' + c.name for c in self.chords])
    #     chords_str = '-'.join([c.name for c in self.chords])
    #     return f'ChordProgression: {chords_str} \n or Progression:  𝄆 {self.as_numerals()} 𝄇  (in {self.key.name})'
    #
    # def __repr__(self):
    #     return str(self)

# TODO: key recognition routine that respects progression logic,
# i.e. looking for cadences or half cadences in the final root movement

def propose_root_movements(start, direction):
    """Given a root degree 'from', and a direction which should be one of 'D' (dominant)
    or 'SD' (subdominant), propose DegreeMovement continuations in that direction"""
    ...<|MERGE_RESOLUTION|>--- conflicted
+++ resolved
@@ -218,7 +218,7 @@
             return 'deceptive cadence'
         else:
             return False
-            
+
     @property
     def cadence_score(self):
         # extremely fuzzy score used for checking the grammaticity of progressions
@@ -462,7 +462,7 @@
 
         if len(matches) == 0:
             # if no matches at all first, open up the min recall property:
-            matches = matching_keys(chords=self, return_matches=True, min_recall=0, min_likelihood=0, max_results=12, 
+            matches = matching_keys(chords=self, return_matches=True, min_recall=0, min_likelihood=0, max_results=12,
                                     require_tonic=True, require_roots=True,
                                     upweight_first=False, upweight_last=False, upweight_chord_roots=False, upweight_key_tonics=False)
             if len(matches) == 0:
@@ -533,7 +533,7 @@
                     log('So tie-breaking by key likelihood')
                     max_likely = max([k.likelihood for k in grammatical_keys])
                     likely_keys = [k for k in grammatical_keys if k.likelihood == max_likely]
-                    
+
                     if len(likely_keys) == 1:
                         # one key is more common than the other
                         key = likely_keys[0]
@@ -544,7 +544,7 @@
                         log(f'Found multiple equally likely keys: {[str(k) for k in keys_by_consonance]}')
                         log(f'So doing a final tie-break by consonance')
                         key = keys_by_consonance[0]
-                    
+
                 print(f'Found key: {key}')
 
         assert isinstance(key, Key)
@@ -824,7 +824,7 @@
         in the Key of that scale which starts on the desired tonic"""
         key = self.scale.on_tonic(tonic)
         return self.in_key(key, **kwargs)
-        
+
     @property
     def diagram(self):
         from .guitar import standard # lazy import
@@ -852,7 +852,7 @@
     def __eq__(self, other):
         """progressions are equal to each other if they have the same chords built on the same degrees"""
         return self.degree_chords == other.degree_chords
-        
+
     def __add__(self, other):
         """Addition defined over Progressions:
             1. Progression + integer tranposes this progression's roots upward by that many degrees
@@ -861,7 +861,7 @@
             new_root_degrees = [r + other for r in self.root_degrees]
             # mod to range 1-7:
             new_root_degrees = [((r-1) % 7) + 1 for r in new_root_degrees]
-            return Progression(numerals=new_root_degrees, chords=self.chords, scale=self.scale)            
+            return Progression(numerals=new_root_degrees, chords=self.chords, scale=self.scale)
         elif isinstance(other, str):
             new_numerals = self.numerals + [other]
             return Progression(new_numerals, scale=self.scale)
@@ -908,20 +908,7 @@
         if c == max_cadences:
             top_matches.append(i)
 
-<<<<<<< HEAD
-    if verbose:
-        for p,c in zip(progressions, cadence_counts):
-            p.analysis
-            log(f'({c} cadences)')
-    if len(top_matches) == 1:
-        # one progression has the most cadences
-        match_idx = top_matches[0]
-        return progressions[match_idx]
-    else:
-        # multiple matching progressions
-        raise Exception(f'Multiple progressions are equally grammatical: {progressions}')
-=======
-    
+
     for p,c in zip(progressions, cadence_scores):
         if verbose:
             p.pad_with_tonic().analysis
@@ -933,15 +920,14 @@
 
     # if len(top_matches) == 1:
         # # one progression has the most cadences
-        
+
         # return matching_progressions
         # # match_idx = top_matches[0]
         # # return progressions[match_idx]
     # else:
         # # multiple matching progressions
         # return top_matches
-        
->>>>>>> c9a8de69
+
 
 
 
@@ -1058,7 +1044,7 @@
             new_root_degrees = [r + other for r in self.root_degrees]
             # mod to range 1-7:
             new_root_degrees = [((r-1) % 7) + 1 for r in new_root_degrees]
-            return Progression(numerals=new_root_degrees, chords=self.chords, scale=self.scale)            
+            return Progression(numerals=new_root_degrees, chords=self.chords, scale=self.scale)
         elif isinstance(other, str):
             # check if a roman numeral:
             if other.upper() in roman_numerals:
@@ -1067,13 +1053,13 @@
             else:
                 # assume this is a string that casts to Chord
                 other = Chord(other)
-        
+
         if isinstance(other, Chord):
             new_chords = self.chords + other
             return ChordProgression(new_chords, key=self.key)
         else:
             raise TypeError('ChordProgression.__add__ not implemented for type: {type(other)}')
-            
+
         if isinstance(other, (list, tuple)):
             # if the first item is a numeral, assume the rest are numerals:
             if other[0].upper() in roman_numerals:
@@ -1083,7 +1069,7 @@
                 # assume these are Chords, or strings that cast to Chords
                 new_chords = ChordList(self.chords + other)
                 return ChordProgression(new_chords, key=self.key)
-                
+
         elif isinstance(other, Progression):
             new_numerals = self.numerals + other.numerals
             return Progression(new_numerals, scale=self.key.scale).in_key(self.key)
