--- conflicted
+++ resolved
@@ -468,13 +468,8 @@
             title = str(ac)
             self.show_chord(c, fret_labels=False, show_index=False, min_fret=4, max_fret=16, fret_size=6, intervals_only=True, title=title, **kwargs)
 
-<<<<<<< HEAD
     def show_chord_progression(self, progression, max_fret=13, **kwargs):
         from src.progressions import ChordProgression
-=======
-    def show_chord_progression(self, progression, end_fret=13, **kwargs):
-        from .progressions import ChordProgression
->>>>>>> de5a4a73
         # try casting to ChordProgression type if it is not one:
         if type(progression) != ChordProgression:
             progression = ChordProgression(progression)
