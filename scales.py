from .intervals import *
# from scales import interval_scale_names, key_name_intervals
from .util import rotate_list, reverse_dict, unpack_and_reverse_dict, check_all, log
from .chords import ChordFactors, AbstractChord, chord_names_by_rarity, chord_names_to_intervals, chord_names_to_factors
from .qualities import ChordQualifier, Quality
from .parsing import num_suffixes, numerals_roman
from . import notes as notes
import pdb


# standard keys are: natural/melodic/harmonic majors and minors

# dict mapping 'standard' key intervals to all accepted aliases for scale qualities
# 'proper' name is listed last, short suffix is listed first:
interval_scale_names = {
    IntervalList(Maj2, Maj3, Per4, Per5, Maj6, Maj7): ['', 'maj', 'M', 'major', 'natural major' ],
    IntervalList(Maj2, Min3, Per4, Per5, Min6, Min7): ['m', 'min', 'minor', 'natural minor' ],

    IntervalList(Maj2, Maj3, Per4, Per5, Min6, Maj7): ['harmonic major', 'M harmonic', 'major harmonic', 'maj harmonic', 'harmonic major'],
    IntervalList(Maj2, Min3, Per4, Per5, Min6, Maj7): ['harmonic minor', 'm harmonic', 'minor harmonic', 'min harmonic', 'harmonic minor'],
    IntervalList(Maj2, Maj3, Per4, Per5, Min6, Min7): ['melodic major', 'M melodic', 'major melodic', 'melodic major', 'maj melodic', 'melodic major'],
    IntervalList(Maj2, Min3, Per4, Per5, Maj6, Maj7): ['melodic minor', 'm melodic', 'minor melodic', 'min melodic', 'jazz minor', 'melodic minor ascending','melodic minor'], # note: ascending only
    # "melodic minor" can refer to using the the natural minor scale when descending, but that is TBI
    }
scale_name_intervals = unpack_and_reverse_dict(interval_scale_names)
standard_scale_names = list([names[-1] for names in interval_scale_names.values()])
standard_scale_suffixes = list([names[0] for names in interval_scale_names.values()])

#### here we define the 'base scales': natural major, melodic minor, harmonic minor/major
# which are those scales that are not modes of other scales
# and the names their modes are known by
base_scale_names = {'natural major', 'melodic minor', 'harmonic minor', 'harmonic major'} # note that melodic major modes are just rotations of melodic minor modes
# this is technically true in the reverse as well, but 'melodic minor' is more common / well-known than mel. major
natural_scale_names = {'natural major', 'natural minor'}
parallels = {'natural major': 'natural minor', 'natural minor': 'natural major',
             'harmonic major': 'harmonic minor', 'harmonic minor': 'harmonic major'}

# this dict maps base scale names to dicts that map scale degrees to the modes of that base scale
mode_idx_names = {
  'natural major': {1: ['ionian'], 2: ['dorian'], 3: ['phrygian'], 4: ['lydian'],
                    5: ['mixolydian'], 6: ['aeolian'], 7: ['locrian']},
  'melodic minor': {1: ['athenian', 'melodic minor ascending', 'jazz minor'], 2: ['phrygian ♯6', 'cappadocian', 'dorian ♭2'],
                    3: ['lydian augmented', 'asgardian'], 4: ['lydian dominant', 'pontikonisian'],
                    5: ['aeolian dominant', 'olympian', 'mixolydian ♭6'],
                    6: ['half-diminished', 'sisyphean', 'aeolocrian'], 7: ['altered dominant', 'palamidian']},
 'harmonic minor': {1: ['harmonic minor'], 2: ['locrian ♯6'], 3: ['ionian ♯5'], 4: ['ukrainian dorian'],
                    5: ['phrygian dominant'], 6: ['lydian ♯2'], 7: ['altered diminished']},
 'harmonic major': {1: ['harmonic major'], 2: ['blues', 'dorian ♭5', 'locrian ♯2♯6'], 3: ['phrygian ♭4', 'altered dominant ♯5'],
                    4: ['lydian minor', 'lydian ♭3', 'melodic minor ♯4'], 5: ['mixolydian ♭2'],
                    6: ['lydian augmented ♯2'], 7: ['locrian ♭♭7']}
                 }

################################################################################
### Scale, Subscale, and ScaleDegree classes



### TBI: should scales be able to be modified by ChordQualifiers or something similar, like ChordFactors can?
class Scale:
    """a hypothetical diatonic 7-note scale not built on any specific tonic,
    but defined by a series of Intervals from whatever its hypothetical tonic is"""
    def __init__(self, scale_name=None, intervals=None, mode=1, chromatic_intervals=None, stacked=True):
        self.intervals, self.base_scale_name, self.rotation = self._parse_input(scale_name, intervals, mode, stacked)

        # build degrees dict that maps ScaleDegrees to this scale's intervals:
        self.degree_intervals = {1: Interval(0)}
        for d, i in enumerate(self.intervals):
            deg = d+2 # starting from 2
            self.degree_intervals[deg] = Interval(value=i.value, degree=deg)
        self.interval_degrees = reverse_dict(self.degree_intervals)

        # base degrees and degrees are identical for Scale objects, but may differ for Subscales:
        self.base_degree_intervals = self.degree_intervals
        self.interval_base_degrees = self.interval_degrees

        assert len(self.degree_intervals) == 7, f"{scale_name} is not diatonic: has {len(self.degree_intervals)} degrees instead of 7"
        assert len(self.intervals) == 6, f"{scale_name} has {len(self.intervals)} intervals instead of the required 6"

        # determine quality by asking: is the third major or minor
        self.quality = self[3].quality

        self.diatonic_intervals = IntervalList(self.intervals)
        # add chromatic intervals (blues notes etc.)
        if chromatic_intervals is not None:
            self.intervals = self._add_chromatic_intervals(chromatic_intervals)
            # these exist in the list of intervals, but no degree maps onto them
            self.chromatic_intervals = IntervalList(chromatic_intervals)
        else:
            self.chromatic_intervals = None

        self.is_subscale = False
        self.assigned_name = None
        self.is_natural = (self.name in natural_scale_names)

    @staticmethod
    def _parse_input(name, intervals, mode, stacked):
        # in case we've been obviously fed intervals as first arg, implicitly fix input:
        if isinstance(name, IntervalList):
            intervals = name
            name = None
        # and continue as normal

        # if neither name or interval has been given: initialise natural major scale
        if name is not None and intervals is not None:
            name = 'major'

        if name is not None:
            assert intervals is None, f'Received mutually exclusive name ({name}) and intervals ({intervals}) args to Scale init'
            # if first input (name) is an existing Scale object, just keep it:
            if isinstance(name, Scale):
                if mode != 1:
                    new_intervals = rotate_mode_intervals(name.intervals, mode)
                else:
                    new_intervals = IntervalList(name.intervals)

                return new_intervals, inp.base_scale, inp.rotation
            elif isinstance(name, str):
                if name in mode_lookup:
                    base_scale, rotation = mode_lookup[name]
                else:
                    raise ValueError(f'scale name {name} does not seem to correspond to a valid rotation of a base scale')

                if name in mode_name_intervals:
                    intervals = mode_name_intervals[name]
                else:
                    raise ValueError(f'scale name {name} does not seem to correspond to a valid set of intervals')

                # name = interval_mode_names[intervals][-1]

                if mode != 1:
                    intervals = rotate_mode_intervals(intervals, mode)
                    rotation += (mode-1)

                return intervals, base_scale, rotation

            else:
                raise TypeError(f'Invalid init to Scale, expected first arg (name) to be a string, or at least an existing Scale or IntervalList, but is: {type(name)}')

        # name is None; so we have been supplied an intervals arg instead:
        else:
            assert intervals is not None, f'Received neither name or intervals arg to Scale init; need one or the other!'

            if isinstance(intervals, (list, tuple)):
                # intervals = IntervalList(intervals)
                intervals = Scale.sanitise_intervals(intervals)
                if intervals in interval_mode_names:
                    name = interval_mode_names[intervals][-1]
                    base_scale, rotation = mode_lookup[name]

                    if mode != 1:
                        intervals = rotate_mode_intervals(intervals, mode)
                        rotation += (mode-1)

                    return intervals, base_scale, rotation
                else:
                    raise KeyError(f'No scale found that matches intervals: {intervals}')
            else:
                raise TypeError(f'Invalid input to Scale init: expected second arg (intervals) to be an iterable of Intervals, but got: {type(inp)}')

    @staticmethod
    def sanitise_intervals(intervals, stacked=True):
        """forces a list of (assumed) stacked Intervals into canonical form,
            with unisons neither at start nor end, and one interval for each degree.
        if stacked=False, accepts unstacked intervals (of form: M2, m1, M2, M2, etc.) and stacks them first."""
        if not stacked:
            intervals = IntervalList(intervals).strip().stack()
        elif stacked:
            intervals = IntervalList(intervals).flatten().strip()

        # sanitise interval list to have the exact desired degrees:
        desired_degrees = range(2,8)
        sanitised_intervals = IntervalList()
        for d, i in zip(desired_degrees, intervals):
            sanitised_intervals.append(Interval(i.value, degree=d))
        return sanitised_intervals

    def _add_chromatic_intervals(self, chromatic_intervals):
        assert isinstance(chromatic_intervals, (list, tuple)), f'chromatic_intervals must be an iterable of Interval objects'
        assert check_all(chromatic_intervals, 'isinstance', Interval), f'chromatic_intervals contains non-Interval object/s'
        new_intervals = [i for i in self.intervals]
        existing_interval_values = set([i.value for i in self.intervals])
        for ci in chromatic_intervals:
            assert ci.value not in existing_interval_values, f'Chromatic interval {ci} conflicts with existing interval in subscale: {self.intervals}'
            new_intervals.append(ci)
        return IntervalList(sorted(new_intervals))

    def mod_degree(self, deg):
        """accepts an integer 'deg' and mods it onto 1-indexed range of ScaleDegrees,
        1-7 inclusive (or any other arbitrary maximum degree, e.g. for Subscales)"""
        max_degree = len(self.degree_intervals)
        if not isinstance(deg, int):
            raise ValueError(f'mod_degree only valid for int inputs, but got: {type(deg)}')
        else:
            min_degree = 1
            if not (min_degree <= deg <= max_degree):
                deg = ((deg - 1) % max_degree) + 1
            return deg

    def __len__(self):
        # diatonic scale by definition has 7 intervals:
        assert len(self.degree_intervals) == 7
        return 7

    def __contains__(self, item):
        """if item is an Interval, does it fit in our list of degree-intervals plus chromatic-intervals?"""
        if isinstance(item, (Interval, int)):
            return Interval(item) in self.intervals
        else:
            raise TypeError(f'Scale.__contains__ not defined for items of type: {type(item)}')

    def __getitem__(self, idx):
        """returns the (flattened) Interval or Intervals from root to this scale degree"""
        if isinstance(idx, int):
            return self.degree_intervals[self.mod_degree(idx)]
        else:
            return IntervalList([self.degree_intervals[self.mod_degree(d)] for d in idx])

    def __call__(self, degree, order=3, qualifiers=None):
        """wrapper around self.chord - returns a chord object built on desired degree"""
        return self.chord(degree=degree, order=order, qualifiers=qualifiers)

    def __eq__(self, other):
        if isinstance(other, Scale):
            return self.intervals == other.intervals
        else:
            raise TypeError(f'__eq__ not defined between Scale and {type(other)}')

    def __hash__(self):
        return hash((self.diatonic_intervals, self.intervals, self.chromatic_intervals))

    def __str__(self):
        return f'𝄢 {self.name} scale  {self.intervals.pad()}'

    def __repr__(self):
        return str(self)

    @property
    def name(self):
        return self.get_name()

    def get_name(self):
        """name of a Scale is the last entry in interval_mode_names for its intervals"""
        if self.intervals in interval_mode_names:
            return interval_mode_names[self.intervals][-1]
        else:
            return 'unknown'

    @property
    def suffix(self):
        return self.get_suffix()

    def get_suffix(self):
        """suffix of a Scale is the first entry in interval_scale_names for its intervals,
        or simply self.name if it does not exist in interval_scale_names (being a mode)"""
        # for use in Keys, so that Key('Cm') is listed as Cm, and not C natural minor
        if self.intervals in interval_scale_names:
            return interval_scale_names[self.intervals][0] # first item in interval_scale_names is the short suffix form
        elif self.intervals in interval_mode_names:
            suf = interval_mode_names[self.intervals][-1]
        else:
            suf = '(?)'
        return suf

    @property
    def aliases(self):
        """return a list of other names for this scale"""
        return list(set(mode_name_aliases[self.name]))

    def rotate(self, rot):
        """Returns the mode of this scale with intervals rotated by specified order."""
        return Scale(intervals=self.intervals, mode=rot)

    # return all the modes of this scale, starting from wherever it is:
    @property
    def modes(self):
        return [self.rotate(m) for m in range(1,8)]

    @property
    def pentatonic(self):
        """returns the pentatonic subscale of the natural major or minor scales.
        will function for other scales, though is not well-defined."""
        if self.quality.major and self.is_natural:
            return self.subscale(degrees=[1,2,3,5,6])
        elif self.quality.minor and self.is_natural:
            return self.subscale(degrees=[1,3,4,5,7])
        else:
            ordered_pent_scales = self.compute_pentatonics(preserve_character=True)
            preferred = list(ordered_pent_scales.keys())[0]
            if preferred in subscales_to_aliases:
                return preferred
            else:
                return self.subscale(omit=preferred.omit, name=f'{self.name} pentatonic')

    def compute_pentatonics(self, preserve_character=False, keep_quality=True):
        """Given this scale and its degree-intervals,
        find the size-5 subset of its degree-intervals that maximises pairwise consonance"""
        candidates = []
        if preserve_character:
            character = self.character
            possible_degrees_to_exclude = [d for d, iv in self.degree_intervals.items() if ((d != 1) and (iv not in character))]
        else:
            possible_degrees_to_exclude = [d for d, iv in self.degree_intervals.items() if d != 1]

        for deg1 in possible_degrees_to_exclude:
            other_degrees_to_exclude = [d for d in possible_degrees_to_exclude if d not in {1, deg1}]
            for deg2 in other_degrees_to_exclude:
                remaining_degrees = [d for d in self.degree_intervals.keys() if d not in {deg1, deg2}]
                subscale_candidate = self.subscale(degrees=remaining_degrees)
                subscale_candidate.assigned_name = f'{self.name} omit({deg1},{deg2})'
                candidates.append(subscale_candidate)
        sorted_cands = sorted(candidates, key = lambda x: (x.consonance), reverse=True)
        return {x: round(x.consonance,3) for x in sorted_cands}

    @property
<<<<<<< HEAD
    def character(self):
        return self.get_character()

    def __sub__(self, other):
        # subtraction with another scale produces the intervalwise difference
        if isinstance(other, Scale):
            assert len(self) == len(other)
            return [iv.value for iv in (self.intervals - other.intervals)]
        else:
            raise TypeError(f'__sub__ not defined between Scale and: {type(other)}')

    def closest_natural_scale(self):
        """returns the name of the natural scale that this scale is closest to"""
        diffs_from_major = self.intervals - scale_name_intervals['major']
        dist_from_major = sum([abs(iv.value) for iv in diffs_from_major])

        diffs_from_minor = self.intervals - scale_name_intervals['minor']
        dist_from_minor = sum([abs(iv.value) for iv in diffs_from_minor])

        if dist_from_major <= dist_from_minor:
            return Scale('major')
        elif dist_from_minor < dist_from_major:
            return Scale('minor')


    def get_character(self, verbose=False, relative_to_base_scale=False):
        """returns the intervals of this mode that are different to its base scale"""
        # catch a special case: if the base scale is natural major but this mode is minor-ish,
        # we compare to the natural minor scale instead

        # relative to natural scale of the same quality:
        # if not relative_to_base_scale:
        #     base_scale_name = 'natural minor' if self.quality.minor else 'natural major'

        if not relative_to_base_scale:
            # compare to the natural major/minor scale that this scale is closest to:
            base_intervals = self.closest_natural_scale().intervals

        elif relative_to_base_scale:
            if self.base_scale_name == 'natural major' and self.quality.minor:
                base_scale_name = 'natural minor'
            elif self.base_scale_name == 'melodic minor' and self.quality.major:
                base_scale_name = 'melodic major'
            else:
                base_scale_name = self.base_scale_name
            base_intervals = Scale(base_scale_name).intervals

=======
    def nearest_natural_scale(self):
        """return the natural scale that has the most intervallic overlap with this scale
        (defaulting to major in the rare event of a tie)"""
        nat_min, nat_maj = Scale('natural minor'), Scale('natural major')
        nat_min_overlap = [iv for iv in self.intervals if iv in nat_min.intervals]
        nat_maj_overlap = [iv for iv in self.intervals if iv in nat_maj.intervals]
        if len(nat_maj_overlap) >= len(nat_min_overlap):
            return nat_maj
        else:
            return nat_min

    @property
    def character(self, verbose=False):
        """returns the intervals of this mode that are different to its base scale"""
        nearest_natural = self.nearest_natural_scale

        base_intervals = nearest_natural.intervals
>>>>>>> c2d1faa2
        scale_character = []
        for iv_self, iv_base in zip(self.intervals, base_intervals):
            if iv_self != iv_base:
                scale_character.append(iv_self)
        if verbose:
            print(f'Character of {self.name} scale: (with respect to {nearest_natural.name})')
        return IntervalList(scale_character)

    @property
    def blues(self):
        """returns the hexatonic blues subscale of the natural major or minor scales.
        will probably not function at all for other scales."""
        if self.quality.major and self.is_natural:
            hex_scale = self.subscale(degrees=[1,2,3,5,6], chromatic_intervals=[Min3])
        elif self.quality.minor and self.is_natural:
            hex_scale = self.subscale(degrees=[1,3,4,5,7], chromatic_intervals=[Dim5])
        else:
            raise Exception(f'No blues subscale defined for {self}')
        return hex_scale

    def get_higher_interval(self, idx):
        """from root to this scale degree, which is NOT in the range 1-7,
        return the relevant extended interval without modding the degree.
        e.g. Scale('major').get_higher_interval(9) returns MajorNinth"""
        octave_span = (idx-1) // (len(self.degree_intervals))
        # deg_mod = mod_degree(idx)
        flat_interval = self[idx]
        if not self.is_subscale:
            interval_deg = idx
        else: # subscale degrees are not associated with the degrees of their intervals
            interval_deg = None
        ext_interval = Interval(flat_interval.value + (12*octave_span), degree=interval_deg)
        return ext_interval

    def chord(self, degree, order=3, qualifiers=None):
        """returns an AbstractChord built on a desired degree of this scale,
        and of a desired order (where triads are order=3, tetrads are order=4, etc.).
        optionally accepts chord qualifiers in addition, to modify the chord afterward"""
        root_degree = degree
        # calculate chord degrees by successively applying thirds:
        desired_degrees = range(1, (2*order), 2)
        chord_degrees = [root_degree] + [root_degree+(o*2) for o in range(1, order)] # e.g. third and fifth degrees for order=3
        root_interval = self[root_degree]
        # note we use self.degree_intervals[d] instead of self[d] to avoid the mod behaviour:
        chord_intervals = [self.get_higher_interval(d) - root_interval for d in chord_degrees]

        chord_interval_offsets = [i.offset_from_degree(d) for i,d in zip(chord_intervals, desired_degrees)]
        chord_factors = ChordFactors({d: o for d,o in zip(desired_degrees, chord_interval_offsets)})

        # sanitise relative intervals to thirds, fifths etc. (instead of aug4ths and whatever)
        # sanitised_intervals = []
        # for i,d in zip(chord_intervals, desired_degrees):
        #     assert i.extended_degree == d

        # return AbstractChord(intervals=chord_intervals, qualifiers=qualifiers)
        return AbstractChord(factors=chord_factors, qualifiers=qualifiers)

    def on_tonic(self, tonic):
        """returns a Key object corresponding to this Scale built on a specified tonic"""
        if isinstance(tonic, str):
            tonic = notes.Note(tonic)
        # lazy import to avoid circular dependencies:
        from .keys import Key
        return Key(intervals=self.intervals, tonic=tonic)

    def chords(self, order=3):
        """returns the list of chords built on every degree of this Scale"""
        chord_list = []
        for d, iv in self.degree_intervals.items():
            chord_list.append(self.chord(d, order=order))
        return chord_list

    def triad(self, degree, qualifiers=None):
        """wrapper for self.chord() to create a tetrad (i.e. 7-chord)
        on the chosen degree of this scale"""
        return self.chord(degree, order=3, qualifiers=qualifiers)

    def tetrad(self, degree, qualifiers=None):
        """wrapper for self.chord() to create a tetrad (i.e. 7-chord)
        on the chosen degree of this scale"""
        return self.chord(degree, order=4, qualifiers=qualifiers)

    def subscale(self, degrees=None, omit=None, chromatic_intervals=None, name=None):
        """returns a Subscale initialised from this Scale with the desired degrees"""
        return Subscale(parent_scale=self, degrees=degrees, omit=omit, chromatic_intervals=chromatic_intervals, assigned_name=name) # [self[s] for s in degrees]

    def find_neighbouring_scales(self):
        """return a list of Scale objects that differ from this one by only a semitone"""
        neighbours = {}
        for degree, intv in self.degree_intervals.items(): # try modifying each interval in this scale
            if degree != 1: # (but not the tonic)
                if not intv.quality.minor_ish: # don't flatten minor/dim degrees (they're already flat)
                    flat_deg_intervals = IntervalList(self.diatonic_intervals)
                    interval_to_modify = flat_deg_intervals[degree-2]
                    new_value = interval_to_modify.value -1
                    if (new_value not in flat_deg_intervals) and (new_value % 12 != 0):
                        new_interval = Interval(new_value, degree=degree)
                        flat_deg_intervals[degree-2] = new_interval

                        flat_deg_qualifier = ChordQualifier(modify={degree:-1})
                        try:
                            flat_deg_scale = Scale(intervals=flat_deg_intervals)
                            neighbours[flat_deg_qualifier] = flat_deg_scale
                        except KeyError as e:
                            log(f'Could not find neighbour of {self.name} with alteration {flat_deg_qualifier.name}: {e}')

                if not intv.quality.augmented: # and don't raise augmented degrees (they're already sharp)
                    sharp_deg_intervals = IntervalList(self.diatonic_intervals)
                    interval_to_modify = sharp_deg_intervals[degree-2]
                    new_value = interval_to_modify.value +1
                    if (new_value not in sharp_deg_intervals) and (new_value % 12 != 0): # don't raise intervals to a degree that's already in the scale
                        new_interval = Interval(new_value, degree=degree)
                        sharp_deg_intervals[degree-2] = new_interval
                        # sharp_deg_intervals[degree] = Interval(sharp_deg_intervals[degree-2]+1, degree)
                        sharp_deg_qualifier = ChordQualifier(modify={degree:+1})
                        try:
                            sharp_deg_scale = Scale(intervals=sharp_deg_intervals)
                            neighbours[sharp_deg_qualifier] = sharp_deg_scale
                        except KeyError as e:
                            log(f'Could not find neighbour of {self.name} with alteration {sharp_deg_qualifier.name}: {e}')
        return neighbours

    def valid_chords(self, degree, max_order=4, min_likelihood=0.4, min_consonance=0, max_results=None, sort_by='likelihood', inversions=False, display=True, _root_note=None):
        """For a specified degree, returns all the chords that can be built on that degree
        that fit perfectly into this scale."""

        root_interval = self[degree]

        intervals_from_this_degree = IntervalList([self.get_higher_interval(d) - root_interval for d in range(degree+1, degree+15)])

        # built a dict of candidates as we go, keying AbstractChord objects to (likelihood, consonance) tuples
        candidates = {}
        for rarity, chord_names in chord_names_by_rarity.items():
            for name in [c for c in chord_names if '(no5)' not in c]: # ignore no5 chords

                # this will be a one-item dict if inversions are not allowd, or contain all possible inversions if they are
                candidate_intervals_by_inversion = {0: chord_names_to_intervals[name]}

                if inversions:
                    # invert this chord every which way and compare its intervals too
                    # first we need to know how big the main chord is:
                    chord_order = len(candidate_intervals_by_inversion[0])
                    # then loop through its possible bass degrees:
                    for i in range(1, chord_order):
                        inversion_intervals = AbstractChord(factors=chord_names_to_factors[name], inversion=i).intervals
                        candidate_intervals_by_inversion[i] = inversion_intervals

                for inversion, candidate_intervals in candidate_intervals_by_inversion.items():
                    is_match = True
                    for interval in candidate_intervals[1:]: # skip the root
                        if interval not in intervals_from_this_degree:
                            is_match = False
                            break
                    if is_match:
                        candidate = AbstractChord(factors=chord_names_to_factors[name], inversion=inversion)
                        if _root_note is not None: # for easy inheritance by Key class
                            candidate = candidate.on_bass(_root_note)


                        if candidate.order <= max_order and candidate.likelihood >= min_likelihood and candidate.consonance >= min_consonance:
                            candidates[candidate] = {'order': candidate.order,
                                                     'likelihood': round(candidate.likelihood,2),
                                                     'consonance': round(candidate.consonance,3)}

        # if inversions were allowed, we prune the candidate list to remove inversions that have the same intervals as a non-inverted candidate:

        # TBI: we could prune repeated inversions having the same intervals too, by pruning for each inversion-place starting from the highest?
        # (idea: we could keep a dict that maps intervals to chords matching those intervals, and take the least rare from each)

        if inversions:
            non_inverted_intervals = {c.intervals for c in candidates if c.inversion == 0}
            pruned_candidates = {c:v for c,v in candidates.items() if (c.inversion == 0) or (c.intervals not in non_inverted_intervals)}
            candidates = pruned_candidates

        # sort result: (always by chord size first)
        if sort_by=='likelihood':
            sort_key = lambda c: (-candidates[c]['order'], candidates[c]['likelihood'], candidates[c]['consonance'])
        elif sort_by=='consonance':
            sort_key = lambda c: (-candidates[c]['order'], candidates[c]['consonance'], candidates[c]['likelihood'])
        else:
            raise ValueError(f"valid_chords sort_by arg must be one of: 'likelihood', 'consonance', not: {sort_by}")

        sorted_cands = sorted(candidates, key=sort_key, reverse=True)[:max_results]

        if display:
            longest_result_len = max([len(str(c)) for c in sorted_cands])+3
            # longest_intvs_len = max([len(str(c.intervals)) for c in sorted_cands])+3
            orders_represented = sorted(list(set([c.order for c in sorted_cands])))

            print(f'Valid chords built on degree {degree} of {self}')
            order_names = {2: 'dyads', 3:'triads', 4:'tetrads', 5:'pentads', 6:'hexads', 7: 'heptads'}
            for o in orders_represented:
                if o in order_names:
                    print(f'  {order_names[o]}:')
                else:
                    print(f'  {o}-note chords')
                this_order_chords = [c for c in sorted_cands if c.order == o]
                for chord in this_order_chords:
                    # suffix = chord.suffix if chord.suffix != '' else 'maj'
                    sort_str = f"L:{chord.likelihood:.2f} C:{chord.consonance:.3f}" if sort_by=='likelihood' else f"C:{chord.consonance:.3f} L:{chord.likelihood:.2f}"
                    print(f'    {str(chord):{longest_result_len}} {sort_str}')

        else:
            return sorted_cands


    def intervals_from_degree(self, deg):
        """for a given degree in this scale, return all the ascending intervals
        from this degree (up to an octave higher) that belong in this scale"""
        lower_intervals = []
        assert deg in self.degree_intervals
        deg_interval = self.degree_intervals[deg]
        # upward to octave:
        for iv in range(deg-1, len(self.diatonic_intervals)):
            lower_intervals.append(self.diatonic_intervals[iv])
        # and chromatic intervals:
        if self.chromatic_intervals is not None:
            for iv in self.chromatic_intervals:
                if iv > deg_interval:
                    lower_intervals.append(iv)

        # exceeding the octave:
        higher_intervals = []
        if deg > 1:
            num_degrees_in_scale = len(self.degree_intervals)
            for d in range(1, deg):
                higher_iv = self.get_higher_interval(num_degrees_in_scale + d)
                higher_intervals.append(higher_iv)

            if self.chromatic_intervals is not None:
                for iv in self.chromatic_intervals:
                    if iv < deg_interval:
                        # raise the chromatic interval by an octave:
                        higher_intervals.append((iv+12))
        all_intervals = IntervalList(sorted(lower_intervals + higher_intervals))
        return all_intervals

    # we define consonance for scales a little different to how we do for chords
    # instead of looking at every pairwise interval, we look at every second-and-third interval
    # for each degree in the scale. i.e. the intervals 1-2, 1-3, 2-3, 2-4, etc.
    def pairwise_intervals(self, extra_tonic=False):
        pairwise = {}

        # outer loop is across degree intervals:
        for deg in range(1, len(self.degree_intervals)+1):  # (is this equivalent to mode rotation?)
            left = self[deg]
            # inner loop is across all intervals from that degree, including chromatics:
            ivs = self.intervals_from_degree(deg)
            for right in ivs:
                pairwise[(left, right)] = right - left
                if extra_tonic and (deg == 1):
                    pairwise[('tonic', right)] = right - left # extra value for tonic, to upweight in weighted sum

        return pairwise

    def pairwise_consonances(self, extra_tonic=False):
        # simply lifted from AbstractChord class:
        return AbstractChord.pairwise_consonances(self, extra_tonic=extra_tonic)
        # (this internally calls self.pairwise_intervals, which is defined above)

    @property
    def consonance(self, tonic_weight=2):
        """simply the mean of pairwise interval consonances"""
        cons_list = list(self.pairwise_consonances(extra_tonic=True).values())
        raw_cons = sum(cons_list) / len(cons_list)
        # return raw_cons
        # the raw consonance comes out as maximum=0.7231 for the most consonant scale (natural major)
        # and 0.6731 for the most dissonant scale, the half-diminished scale (mode 6 of melodic minor)
        # so we set the former to be just below 1 and the latter to be just above 0,
        # and rescale the entire raw consonance range within those bounds:
        max_cons = 0.76 # 0.7231 0.6584752093299405
        min_cons = 0.62 # 0.6731 0.6347743068389496

        rescaled_cons = (raw_cons - min_cons) / (max_cons - min_cons)
        return rescaled_cons

    @property
    def rarity(self):
        scale_name = interval_mode_names[self.intervals][-1]

        if scale_name in natural_scale_names:
            # natural major and minor scales are most common:
            return 1
        elif scale_name in base_scale_names:
            # followed by harmonic/melodic minor, and harmonic major:
            return 2
        else:
            base, mode = mode_lookup[scale_name]
            if base == 'natural major':
                # modes of the major scale are the next most common:
                return 3
            else:
                # weird modes
                return 4

    @property
    def likelihood(self):
        # inverse of rarity
        return 1.1 - (0.2*(self.rarity))

    def roman_numeral(self, degree):
        """returns the roman numeral associated with the Chord on the desired degree of this scale"""
        chord = self.chord(degree)
        roman = numerals_roman[degree] # uppercase by default
        if chord.quality.major:
            pass # remain uppercase
            suffix = chord.suffix
        elif chord.quality.minor:
            roman = roman.lower()
            # exclude the 'm' suffix from minor chords - their minor-ness is indicated by the numeral case
            suffix = chord.suffix if chord.suffix != 'm' else ''
        else:
            # use upside down numerals instead of upper or lower case: ?
            # replacements = {'I': 'ı', 'V': 'ʌ'}
            # roman = ''.join(util.reduce_aliases(roman, replacements))
            # rare case of neither-major-nor-minor chord; maybe fall back on default assumptions of scale instead of this?
            roman = roman.lower() if ((scale.chord(1).quality.minor and degree in {1,4,5}) or (scale.chord(1).quality.major and degree in {2,3,6,7})) else roman
            suffix = chord.suffix
        return f'{roman}{suffix}'

    def play(self, on='G3', **kwargs):
        # Scales don't have tonics, but we can just pick one arbitrarily:
        starting_note = notes.OctaveNote(on)
        full_notes = notes.NoteList([starting_note + iv for iv in self.intervals.pad(left=True, right=True)], strip_octave=False)
        full_notes.play(**kwargs)


class Subscale(Scale):
    """a scale that contains a subset of the diatonic 7 intervals,
    such as a pentatonic or hexatonic scale.
    not all Scale methods are well-defined on Subscales, but some will work fine.

    can be initialised by a subscale name as first arg, e.g. 'major pentatonic' or 'blues minor',
    or otherwise by providing a parent_scale object and some desired degrees to pull from it.

    accepts an extra optional init argument, chromatic_degrees: None, or iterable.
    if not None, should contain a list of Intervals that don't belong to the base scale, like blues notes.
    chords using those notes are valid, though they are never chord roots"""

    def __init__(self, subscale_name=None, parent_scale=None, degrees=None, omit=None, chromatic_intervals=None, assigned_name=None):

        if subscale_name is not None:
            assert assigned_name is None
            # init by subscale name; reject all other input args
            assert parent_scale is None and degrees is None and chromatic_intervals is None
            subscale_obj = subscales_by_name[subscale_name]
            parent_scale, degrees, chromatic_intervals = subscale_obj.parent_scale, subscale_obj.borrowed_degrees, subscale_obj.chromatic_intervals
            self.assigned_name = subscale_name
        else:
            self.assigned_name = assigned_name

        if degrees is None:
            assert omit is not None
            degrees = [d for d in range(1,8) if d not in omit]
            self.omit = sorted(omit)
        else:
            assert omit is None
            self.omit = [d for d in range(1,8) if d not in degrees]

        assert 1 in degrees, "Subscale sub-degrees must include the tonic"
        self.parent_scale = parent_scale
        self.borrowed_degrees = sorted(degrees)

        # base degrees and degrees are the same for Scale objects,
        # but may differ for Subscales depending on which degrees are borrowed:
        self.base_degree_intervals = {d: parent_scale[d] for d in self.borrowed_degrees}
        self.interval_base_degrees = reverse_dict(self.base_degree_intervals)


        ### TBI: figure out consistency between scale/subscale degrees (should 'degrees' always be continuous, or always have a 5th, etc.)

        # as in Scale.init
        # ordered dict of this subscale's degrees with respect to parent, with gaps:
        self.intervals = IntervalList(list(self.base_degree_intervals.values()))
        # ordered dict of this subscale's degrees with no gaps:
        self.degree_intervals = {d+1: self.intervals[d] for d in range(len(self.intervals))}

        self.diatonic_intervals = self.intervals
        if chromatic_intervals is not None:
            self.intervals = self._add_chromatic_intervals(chromatic_intervals)
            self.chromatic_intervals = IntervalList(chromatic_intervals) # these exist in the list of intervals, but no degree maps onto them
        else:
            self.chromatic_intervals = None

        self.order = len(degrees)
        self.chromatic_order = len(self.intervals)

        # subscales can have indeterminate quality if they lack a major/minor third:
        if 3 in self.borrowed_degrees:
            self.quality = self.base_degree_intervals[3].quality
        else:
            self.quality = Quality('ind')


        self.is_subscale = True

    def __str__(self):
        return f'𝄳 {self.name}  {self.intervals.pad()}'

    def __len__(self):
        return len(self.intervals)

    @property
    def name(self):
        ### overwrites Scale.name
        return self.get_name()

    def get_name(self):
        """name of a Subscale is the first entry in interval_subscale_names for its intervals"""
        if self.intervals in interval_subscale_names:
            aliases = interval_subscale_names[self.intervals]
            proper_name = aliases[0]
            return proper_name
        elif self.assigned_name is not None:
            # if we can't find a name in interval_subscale_names, use whatever was given at init:
            return self.assigned_name
        else:
            return 'unknown'

    @property
    def suffix(self):
        """suffix of a Subscale is just the same as its name"""
        # overwrites Scale.suffix
        return self.get_name()


    # def get_higher_interval(self, idx):
    #     """from root to this scale degree, which is NOT in the range 1-7,
    #     return the relevant extended interval without modding the degree.
    #     e.g. Scale('major').get_higher_interval(9) returns MajorNinth"""
    #     octave_span = (idx-1) // 7
    #     # deg_mod = mod_degree(idx)
    #     flat_interval = self[idx]
    #     ext_interval = Interval(flat_interval.value + (12*octave_span), degree=idx)
    #     return ext_interval

    def possible_parents(self):
        """returns a list of Scales that are also valid parents for this Subscale"""
        ... #TBI
        #




################################################################################
### definition of modes, and hashmaps from scale/mode names to their intervals and vice versa

#
# scale_name_intervals = {}
# # dict mapping valid whole names of each possible key (for every tonic) to a tuple: (tonic, intervals)
#
# for intervals, names in interval_scale_names.items():
#     for scale_name_alias in names:
#         scale_name_intervals[scale_name_alias] = intervals



# keys arranged vaguely in order of rarity, for auto key detection/searching:
# common_suffixes = ['', 'm']
# uncommon_suffixes = ['m harmonic', 'm melodic']
# rare_suffixes = ['maj harmonic', 'maj melodic']
# very_rare_key_suffixes = [v[0] for v in list(interval_scale_names.values()) if v[0] not in (common_key_suffixes + uncommon_key_suffixes + rare_key_suffixes)]

def get_modes(scale_name):
    """for a given scale name, fetch the intervals of that scale
    and return the 7 rotations of that scale as its modes,
    in a dict mapping mode_degrees to lists of intervals from tonic"""
    this_mode_names = mode_idx_names[scale_name]
    this_mode_intervals_from_tonic = scale_name_intervals[scale_name]
    this_mode_degrees_to_intervals = {degree: rotate_mode_intervals(this_mode_intervals_from_tonic, degree) for degree in range(1,8)}
    return this_mode_degrees_to_intervals

def rotate_mode_intervals(scale_intervals_from_tonic, degree):
    """given a list of 6 intervals from tonic that describe a key/scale,
    e.g.: (maj2, maj3, per4, per5, maj6, maj7),
    and an integer degree between 1 and 7 (inclusive),
    return the mode of that scale corresponding to that degree"""
    assert len(scale_intervals_from_tonic) == 6, """list of intervals passed to rotate_mode_intervals must exclude tonics (degrees 1 and 8), and so should be exactly 6 intervals long"""
    if degree == 1:
        # rotation 1 is just the original intervals:
        return IntervalList(scale_intervals_from_tonic)
    elif degree in range(2,8):
        # relative_intervals = stacked_intervals(list(scale_intervals_from_tonic) + [P8])
        relative_intervals = scale_intervals_from_tonic.pad(left=False, right=True).unstack()
        # rotated_relative_intervals = rotate_list(relative_intervals, degree-1)
        rotated_relative_intervals = relative_intervals.rotate(degree-1)
        mode_intervals_from_tonic = rotated_relative_intervals.stack().strip()

        # ensure that intervals are one-per-degree:
        mode_intervals_from_tonic = IntervalList([Interval(i.value, d+2) for d, i in enumerate(mode_intervals_from_tonic)])

        return mode_intervals_from_tonic
    else:
        raise Exception(f'Invalid mode rotation of {degree}, must be in range 1-7 inclusive')


#### TBI: refactor this loop to use IntervalList's methods, .rotate() etc

# in this loop we build the mode_lookup dict that connects mode aliases to their corresponding identifiers as (base, degree) tuples
# and also construct the interval_mode_names dict that connects IntervalLists to corresponding mode names
mode_lookup = {}   # lookup of any possible name for a key/scale/mode, i.e. 'natural minor' or 'aeolian' or 'phrygian dominant', to tuples of (base_scale, degree)
interval_mode_names = {}  # lookup of IntervalLists to the names that scale is known by
non_scale_interval_mode_names = {} # a subset of interval_mode_names that does not include modes enharmonic to base scales
mode_name_aliases = {} # list mapping 'proper' mode names to lists of whole aliases, or empty lists if none exist

mode_bases = list(mode_idx_names.keys())  # same as base_scale_names
for base in mode_bases:
    intervals_from_tonic = scale_name_intervals[base]

    for degree, name_list in mode_idx_names[base].items():
        th = num_suffixes[degree]

        # proper_name = f'{base} scale, {degree}{th} mode'
        simple_name = f'{base} mode {degree}'
        preferred_name = name_list[0] if len(name_list) > 0 else simple_name
        full_name_list = [preferred_name, simple_name] + name_list[1:]
        # do some string augmentation to catch all the possible ways we might refer to a scale:
        full_name_list.extend([name.replace('♭', 'b') for name in name_list if '♭' in name])
        full_name_list.extend([name.replace('♯', '#') for name in name_list if '♯' in name])
        if degree == 1:
            full_name_list.append(base)


        # attach every possible name a mode could have, to a tuple of its base and degree:
        for full_name in full_name_list:
            mode_hashkey = (base, degree)
            mode_lookup[full_name] = mode_hashkey

        mode_intervals_from_tonic = rotate_mode_intervals(intervals_from_tonic, degree)
        log(f'mode *{degree}* of {base} key: {mode_intervals_from_tonic}')

        this_mode_names = mode_idx_names[base][degree]

        # aliases dict maps first name in list to other names in list (for use in Scale.aliases property)
        this_mode_aliases = list(this_mode_names)

        log(f'  also known as: {", ".join(this_mode_names)}')

        # workaround: we want the 'suffix' and 'scale_name' for modes to be the common mode name itself
        # so we append a copy of the first mode name to each list, so that it acts as first and last:
        this_mode_names.extend(this_mode_names[:1])

        if mode_intervals_from_tonic in interval_scale_names.keys():
            enharmonic_scale_name = interval_scale_names[mode_intervals_from_tonic][-1]
            this_mode_aliases.append(enharmonic_scale_name)
            log(f'--also enharmonic to:{enharmonic_scale_name} scale')
            # add non-mode scale names to mode_lookup too: e.g. mode_lookup['natural minor'] returns ('major', 6)
            for name in interval_scale_names[mode_intervals_from_tonic]:
                mode_lookup[name] = mode_hashkey
                # add standard scale names to the interval_scale_names lookup too:
                this_mode_names.append(name) # (this also means the last standard scale name becomes the standard lookup name)
        else: # record the modes that are not enharmonic to base scales in a separate dict
            non_scale_interval_mode_names[mode_intervals_from_tonic] = this_mode_names

        if mode_intervals_from_tonic in interval_mode_names:
            print(f'Key clash! we want to add {this_mode_names} as a key, but its intervals ({mode_intervals_from_tonic}) are already in interval_mode_names as: {interval_mode_names[mode_intervals_from_tonic]}')
            import pdb; pdb.set_trace()
        else:
            interval_mode_names[mode_intervals_from_tonic] = full_name_list + this_mode_names

        # attach one-to-many mappings for mode_name_aliases dict:
        for i in range(len(this_mode_aliases)):
            i_name = this_mode_aliases[i]
            other_names = [j_name for j,j_name in enumerate(this_mode_aliases) if (j != i) and (j_name != i_name)]
            mode_name_aliases[i_name] = other_names

    log('=========\n')

######################
# important output: reverse dict that maps all scale/mode names to their intervals:
mode_name_intervals = unpack_and_reverse_dict(interval_mode_names)
######################
# subscale definitions:
subscales_to_aliases = {  # major pentatonic type omissions:
                        Scale('major').subscale([1,2,3,5,6]): ['major pentatonic', 'pentatonic major', 'major pent', 'pent major', 'pentatonic', 'pent', 'major5', 'maj pentatonic'],
                        Scale('minor').subscale([1,2,3,5,6]): ['hirajoshi', 'japanese minor pentatonic', 'japanese minor'],
                       Scale('dorian').subscale([1,2,3,5,6]): ['dorian pentatonic'],
                        Scale('major').subscale([1,2,3,5,6], chromatic_intervals=[Min3]): ['blues major', 'major blues', 'maj blues', 'major blues hexatonic', 'blues major hexatonic'],

                          # minor pentatonic type omissions:
                        Scale('minor').subscale([1,3,4,5,7]): ['minor pentatonic', 'pentatonic minor', 'minor pent', 'pent minor', 'm pent', 'minor5', 'm pentatonic'],
                        Scale('major').subscale([1,3,4,5,7]): ['okinawan pentatonic'],
                        Scale('minor').subscale([1,3,4,5,7], chromatic_intervals=[Dim5]): ['blues minor', 'minor blues', 'blues minor hexatonic', 'minor blues hexatonic', 'm blues hexatonic', 'm blues'],

                          # other types:
                        Scale('major').subscale([1,2,4,5,6]): ['blues major pentatonic (omit:3,7)'],
                     Scale('phrygian').subscale([1,2,4,5,6]): ['kumoijoshi', 'kumoi', 'japanese pentatonic', 'japanese mode', 'japanese'],

                        Scale('major').subscale([1,2,3,5,7]): ['blues major pentatonic (omit:4,6)'],
                   Scale('mixolydian').subscale([1,2,3,5,7]): ['dominant pentatonic', 'pentatonic dominant', 'dom pentatonic'],

                        Scale('minor').subscale([1,2,4,5,7]): ['egyptian', 'egyptian pentatonic', 'suspended pentatonic', 'suspended'],
                      Scale('locrian').subscale([1,2,4,5,7]): ['iwato'],

                        Scale('minor').subscale([1,3,4,6,7]): ['blues minor pentatonic', 'minor blues pentatonic', 'blues minor pent', 'minor blues pent', 'm blues pent', 'man gong', 'm blues pentatonic'],


                       }
subscales_by_name = unpack_and_reverse_dict(subscales_to_aliases)
interval_subscale_names = {sc.intervals: aliases for sc, aliases in subscales_to_aliases.items()}
subscale_name_intervals = unpack_and_reverse_dict(interval_subscale_names)
######################

def unit_test():
    from .chords import AbstractChord
    # test mode retrieval by name:
    test(mode_name_intervals['natural major'], get_modes('natural major')[1])

    print('Test scale init by intervals:')
    test(Scale('major'), Scale(intervals=scale_name_intervals['natural major']))

    print('Test chords built on Scale degrees:')
    test(Scale('minor').chord(2), AbstractChord('dim'))
    test(Scale('major').chord(5, order=5), AbstractChord('dom9'))

    print('Scales underlying the common 13th chords:')
    test(Scale('lydian').chord(1, order=7), AbstractChord('maj13'))
    test(Scale('mixolydian').chord(1, order=7), AbstractChord('13'))
    test(Scale('dorian').chord(1, order=7), AbstractChord('m13'))
    test(Scale('lydian b3').chord(1, order=7), AbstractChord('mmaj13'))

    print('Subscales:')
    test(Scale('major').pentatonic.intervals, [0, 2, 4, 7, 9])
    test(Scale('minor').blues.intervals, [0, 3, 5, 6, 7, 10])

    test(Subscale('pentatonic minor')[2], m3)
    test(Subscale('blues minor').intervals[3], Dim5)

    # test neighbours:
    major_neighbours = Scale('natural major').find_neighbouring_scales()
    print(f'Neighbours of natural major scale:')
    for a, sc in major_neighbours.items():
        print(f'with {a.name}: {sc}')

    # extreme test case: do we crash if computing neighbours for every possible scale?
    for intvs, names in interval_mode_names.items():
        name = names[0]
        sc = Scale(name)
        neighbours = sc.find_neighbouring_scales()
        log(f'{name} scale has {len(neighbours)} neighbours')

    print('Valid chords from scale degrees:')
    Scale('major').valid_chords(4, inversions=True)

    Scale('harmonic minor').valid_chords(4, 6)

if __name__ == '__main__':
    unit_test()

    # which modes correspond to which 13 chords?

    # _13chords = '13', 'maj13', 'min13', 'mmaj13', 'dim13'
    # for chord_name in _13chords:
    #     c = AbstractChord(chord_name)
    #     chord_intervals = c.intervals
    #     s = Scale(intervals=chord_intervals)
    #     alias_str = f" (aka: {', '.join(s.aliases)})" if len(s.aliases) > 0 else ''

        # print(f'\n{c}')
        # print(f'  flattened intervals: {c.intervals.flatten()}')
        # print(f'    unstacked intervals: {s.intervals.unstack()}')
        # print(f'------associated scale: {s}{alias_str}')


    # display all scale consonances:
    include_subscales = False
    all_consonances = {}
    for ivs, scs in interval_mode_names.items():
        sc = Scale(scs[0])
        all_consonances[sc] = sc.consonance
    if include_subscales:
        for subsc, als in subscales_to_aliases.items():
            all_consonances[subsc] = subsc.consonance

    sorted_scales = sorted(all_consonances, key=lambda x: all_consonances[x], reverse=True)
    cons_names = [sc.name for sc in sorted_scales]
    cons_values = [all_consonances[sc] for sc in sorted_scales]

    # cons_names, cons_values = [sc.name for sc in all_consonances.keys()], [c for c in all_consonances.values()]

    descriptors = []
    aliases = []
    for cons_name in cons_names:
        if cons_name in base_scale_names:
            # full_names.append(f'{cons_name}')
            descriptors.append('')
            this_aliases = list(set(mode_name_aliases[cons_name]))
        elif cons_name in subscales_by_name:
            subsc = subscales_by_name[cons_name]
            descriptors.append(f'subscale of {subsc.parent_scale.name} scale')
            this_aliases = []
        else:
            base, mode = mode_lookup[cons_name]
            descriptors.append(f'mode {mode} of {base} scale')
            this_aliases = list(set(mode_name_aliases[cons_name]))
        aliases.append(this_aliases)

    longest_name = max([len(c) for c in cons_names])
    longest_desc = max([len(d) for d in descriptors])

    # rows = zip(cons_names, cons_values)
    # rows = rows.sorted(lambda x: (x[1]), reverse=True)

    print('====================================\n')
    print('Modes/scales by pairwise consonance:\n')

    print(f'consonance {"    scale name":{longest_name}}   {"    mode rotation":{longest_desc}}           aliases')
    print('---------------------------------------------------------------------------------------------------')
    for i, (name, desc, value, this_aliases) in enumerate(zip(cons_names, descriptors, cons_values, aliases)):
        # if i % 4 == 0:
        #     print('')
        print(f'  {value:.3f}       {name:{longest_name}}   {desc:{longest_desc}}      {", ".join(this_aliases)}')

    import numpy as np
    print(f'Highest consonance: {np.max(cons_values):.05f} ({cons_names[np.argmax(cons_values)]})')
    print(f'Lowest consonance: {np.min(cons_values):.05f} ({cons_names[np.argmin(cons_values)]})')
    # import matplotlib.pyplot as plt<|MERGE_RESOLUTION|>--- conflicted
+++ resolved
@@ -312,55 +312,6 @@
         return {x: round(x.consonance,3) for x in sorted_cands}
 
     @property
-<<<<<<< HEAD
-    def character(self):
-        return self.get_character()
-
-    def __sub__(self, other):
-        # subtraction with another scale produces the intervalwise difference
-        if isinstance(other, Scale):
-            assert len(self) == len(other)
-            return [iv.value for iv in (self.intervals - other.intervals)]
-        else:
-            raise TypeError(f'__sub__ not defined between Scale and: {type(other)}')
-
-    def closest_natural_scale(self):
-        """returns the name of the natural scale that this scale is closest to"""
-        diffs_from_major = self.intervals - scale_name_intervals['major']
-        dist_from_major = sum([abs(iv.value) for iv in diffs_from_major])
-
-        diffs_from_minor = self.intervals - scale_name_intervals['minor']
-        dist_from_minor = sum([abs(iv.value) for iv in diffs_from_minor])
-
-        if dist_from_major <= dist_from_minor:
-            return Scale('major')
-        elif dist_from_minor < dist_from_major:
-            return Scale('minor')
-
-
-    def get_character(self, verbose=False, relative_to_base_scale=False):
-        """returns the intervals of this mode that are different to its base scale"""
-        # catch a special case: if the base scale is natural major but this mode is minor-ish,
-        # we compare to the natural minor scale instead
-
-        # relative to natural scale of the same quality:
-        # if not relative_to_base_scale:
-        #     base_scale_name = 'natural minor' if self.quality.minor else 'natural major'
-
-        if not relative_to_base_scale:
-            # compare to the natural major/minor scale that this scale is closest to:
-            base_intervals = self.closest_natural_scale().intervals
-
-        elif relative_to_base_scale:
-            if self.base_scale_name == 'natural major' and self.quality.minor:
-                base_scale_name = 'natural minor'
-            elif self.base_scale_name == 'melodic minor' and self.quality.major:
-                base_scale_name = 'melodic major'
-            else:
-                base_scale_name = self.base_scale_name
-            base_intervals = Scale(base_scale_name).intervals
-
-=======
     def nearest_natural_scale(self):
         """return the natural scale that has the most intervallic overlap with this scale
         (defaulting to major in the rare event of a tie)"""
@@ -378,7 +329,6 @@
         nearest_natural = self.nearest_natural_scale
 
         base_intervals = nearest_natural.intervals
->>>>>>> c2d1faa2
         scale_character = []
         for iv_self, iv_base in zip(self.intervals, base_intervals):
             if iv_self != iv_base:
